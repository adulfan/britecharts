{
  "name": "britecharts",
  "version": "2.9.3",
  "description": "D3.js based Modular Charting Library by Eventbrite",
  "main": "dist/bundled/britecharts.min.js",
  "contributors": [
    {
      "name": "Marcos Iglesias",
      "email": "golodhros@gmail.com"
    },
    {
      "name": "Ryan Wholey",
      "email": "rjwholey@gmail.com"
    },
    {
      "name": "Sun Dai",
      "email": "sundaisf@gmail.com"
    },
    {
      "name": "Jaylum Chen",
      "email": "jaylum@eventbrite.com"
    },
    {
      "name": "Amber Rockwood",
      "email": "arockwood@eventbrite.com"
    },
    {
      "name": "Daler Asrorov",
      "email": "daler.asrorov@eventbrite.com"
    }
  ],
  "scripts": {
    "demos:compile": "webpack --progress --colors --env=demos",
    "demos:watch": "webpack --watch --progress --colors --env=demos",
    "demos:serve": "webpack-dev-server --content-base docs/ --inline --hot --port 8001 --open --env=demos",
    "styles": "grunt lint && grunt sass && grunt cssmin",
    "docs": "webpack --env=demos && yarn run styles && grunt docs",
    "build": "webpack --env=production && yarn run styles",
    "untrack": "grunt untrack",
    "release": "grunt release:patch",
    "release:minor": "grunt release:minor",
    "release:major": "grunt release:major",
    "test": "karma start --env=test",
    "test:travis": "karma start --single-run --browsers PhantomJS --env=test",
    "watch": "grunt watch",
    "sandbox:compile": "webpack --env=sandbox",
    "sandbox": "webpack-dev-server --env=sandbox --hot --content-base sandbox/ --inline",
    "clean": "yarn cache clean && rm -rf node_modules",
    "doot": "webpack --env=test"
  },
  "repository": {
    "type": "git",
    "url": "https://github.com/eventbrite/britecharts.git"
  },
  "keywords": [
    "d3",
    "svg",
    "chart",
    "javascript",
    "es6",
    "visualizations",
    "data-visualization",
    "interactive-visualizations"
  ],
  "author": "Eventbrite",
  "license": "Apache-2.0",
  "bugs": {
    "url": "https://github.com/eventbrite/britecharts/issues"
  },
  "homepage": "http://eventbrite.github.io/britecharts/",
  "dependencies": {
    "base-64": "^0.1.0",
    "canvg-browser": "^1.0.0",
    "d3": "^5.0.0",
    "lodash.assign": "^4.2.0"
  },
  "devDependencies": {
    "babel-core": "^6.25.0",
    "babel-eslint": "^7.2.3",
    "babel-istanbul": "^0.12.2",
    "babel-loader": "^7.1.0",
    "babel-preset-es2015": "^6.18.0",
    "babel-preset-stage-0": "^6.5.0",
    "brace": "^0.10.0",
    "css-loader": "^0.28.4",
    "eslint-loader": "^1.9.0",
    "grunt": "^1.0.1",
    "grunt-babel": "^6.0.0",
    "grunt-contrib-cssmin": "^2.2.1",
    "grunt-contrib-requirejs": "^1.0.0",
    "grunt-contrib-sass": "^1.0.0",
    "grunt-contrib-watch": "^1.0.0",
    "grunt-jsdoc": "^2.2.1",
    "grunt-karma": "^2.0.0",
    "grunt-release": "git://github.com/beevelop/grunt-release",
    "grunt-reload": "^0.2.0",
    "grunt-sass": "^2.0.0",
    "grunt-sass-lint": "^0.2.0",
    "grunt-shell": "^2.1.0",
    "grunt-sync": "^0.6.2",
    "ink-docstrap": "^1.3.0",
    "istanbul-instrumenter-loader": "^3.0.0",
    "jasmine-core": "^2.7.0",
    "jasmine-jquery": "^2.0.6",
    "jquery": "^3.1.1",
    "jsdoc": "^3.5.5",
    "json-loader": "^0.5.7",
    "karma": "^1.7.0",
    "karma-babel-preprocessor": "^6.0.1",
    "karma-chrome-launcher": "^2.2.0",
    "karma-coverage": "^1.1.1",
    "karma-jasmine": "^1.0.2",
    "karma-jasmine-jquery": "^0.1.1",
    "karma-phantomjs-launcher": "^1.0.4",
    "karma-sourcemap-loader": "^0.3.7",
    "karma-webpack": "^2.0.5",
    "load-grunt-tasks": "^3.5.2",
    "moment": "^2.17.0",
    "phantomjs-polyfill-find": "ptim/phantomjs-polyfill-find",
    "prismjs": "^1.6.0",
    "pubsub-js": "^1.5.7",
    "requirejs-plugins": "^1.0.2",
    "sanitize-html": "^1.13.0",
    "sass-loader": "^6.0.6",
    "shelljs": "^0.7.8",
    "sinon": "^3.0.0",
    "style-loader": "^0.18.2",
    "text": "requirejs/text",
    "underscore": "~1.8.3",
    "webpack": "^3.6.0",
    "webpack-bundle-analyzer": "^2.9.0",
    "webpack-dev-server": "^2.9.1",
    "webpack-livereload-plugin": "^0.9.0",
    "webpack-merge": "^4.1.1",
<<<<<<< HEAD
    "ws": "3.3.2",
=======
>>>>>>> 8e936832
    "yargs": "^8.0.2"
  }
}<|MERGE_RESOLUTION|>--- conflicted
+++ resolved
@@ -132,10 +132,7 @@
     "webpack-dev-server": "^2.9.1",
     "webpack-livereload-plugin": "^0.9.0",
     "webpack-merge": "^4.1.1",
-<<<<<<< HEAD
     "ws": "3.3.2",
-=======
->>>>>>> 8e936832
     "yargs": "^8.0.2"
   }
 }