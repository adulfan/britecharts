--- conflicted
+++ resolved
@@ -47,13 +47,8 @@
             .isHorizontal(true)
             .isAnimated(true)
             .margin({
-<<<<<<< HEAD
-                left: 100,
-                right: 20,
-=======
                 left: 60,
                 right: 40,
->>>>>>> 6574df8d
                 top: 20,
                 bottom: 30
             })
