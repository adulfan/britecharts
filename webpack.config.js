const merge = require('webpack-merge');
<<<<<<< HEAD

const env = require('yargs').argv.mode;
const isProduction = env === 'prod' || env === 'prodUMD';

const projectName = 'britecharts';

const CHARTS = {
    bar: './src/charts/bar.js',
    donut: './src/charts/donut.js',
    legend: './src/charts/legend.js',
    line: './src/charts/line.js',
    tooltip: './src/charts/tooltip.js',
    miniTooltip: './src/charts/mini-tooltip.js',
    sparkline: './src/charts/sparkline.js',
    stackedArea: './src/charts/stacked-area.js',
    stackedBar: './src/charts/stacked-bar.js',
    groupedBar: './src/charts/grouped-bar.js',
    step: './src/charts/step.js',
    brush: './src/charts/brush.js',
    loading: ['./src/charts/helpers/load.js'],
    // hack to make webpack use colors as an entry point while its also a dependency of the charts above
    colors: ['./src/charts/helpers/color.js']
};
const DEMOS = {
    'demo-line': './demos/demo-line.js',
    'demo-stacked-area': './demos/demo-stacked-area.js',
    'demo-bar': './demos/demo-bar.js',
    'demo-grouped-bar': './demos/demo-grouped-bar.js',
    'demo-stacked-bar': './demos/demo-stacked-bar.js',
    'demo-donut': './demos/demo-donut.js',
    'demo-sparkline': './demos/demo-sparkline.js',
    'demo-step': './demos/demo-step.js',
    'demo-brush': './demos/demo-brush.js',
    'demo-legend': './demos/demo-legend.js',
    'demo-kitchen-sink': './demos/demo-kitchen-sink.js'
};
const PATHS = {
    vendor: path.resolve('./node_modules'),
    bundleIndex: path.resolve('./src/bundle.js'),
    charts: path.resolve('./src/charts'),
};

// Move to Parts
const babelLoader = {
    test: /\.js$/,
    exclude: /(node_modules)/,
    use: [{
        loader: 'babel-loader',
        options: {
            presets: ['es2015', 'stage-0'],
            cacheDirectory: true,
        }
    }],

};
const babelIstambulLoader = {
    test: /\.js?$/,
    include: /src/,
    exclude: /(node_modules|__tests__|tests_index.js)/,
    use: [{
        loader: 'istanbul-instrumenter-loader',
        options:  {
            presets: ['es2015', 'stage-0'],
            cacheDirectory: true,
=======
const parts = require('./webpack.parts');
const path = require('path');
const constants = require('./webpack.constants');

const demosConfig = merge([
    {
        devtool: 'cheap-eval-source-map',
        entry: constants.DEMOS,
        output: {
            path: path.resolve(__dirname, './demos/build/'),
            publicPath: '/assets/',
            filename: '[name].js'
>>>>>>> a771b019
        },
        externals: {
            britecharts: 'britecharts'
        },
        devServer: {
            // this is to allow the docs system to access otherwise inaccessible scripts
            proxy: {
                '/britecharts/scripts/common.js': {
                    target: 'http://localhost:8001/',
                    pathRewrite: {'^/britecharts/scripts/' : '/assets/'}
                },
                '/britecharts/scripts/demo-*.js': {
                    target: 'http://localhost:8001/',
                    pathRewrite: {'^/britecharts/scripts/' : '/assets/'}
                },
                '/britecharts/scripts/*.js': {
                    target: 'http://localhost:8001/',
                    pathRewrite: {'^/britecharts/scripts/' : 'scripts/'}
                },
                '/britecharts/': {
                    target: 'http://localhost:8001/',
                    pathRewrite: {'^/britecharts/' : ''}
                }
            },
        },
    },
    parts.babelLoader(),
    parts.commonsChunkPlugin(),
    parts.devServer(8001),
]);

const testConfig = merge([
    {
        resolve: {
            modules: [
                path.resolve(__dirname, './src/charts'),
                path.resolve(__dirname, './test/fixtures'),
                'node_modules',
            ],
        }
    },
    parts.babelLoader(),
    parts.aliasD3ToVendorPath(),
    parts.babelIstambulLoader(),
]);

const sandboxConfig = merge([
    {
        devtool: 'cheap-eval-source-map',
        entry: {
            sandbox: path.resolve(__dirname, './sandbox/sandbox.js'),
        },
        output: {
            path: path.resolve(__dirname, './sandbox/build'),
            publicPath: '/assets/',
            filename: '[name].js',
        },
    },
    parts.babelLoader(),
    parts.sassLoader(),
    parts.devServer(8002),
]);

const prodBundleConfig = merge([
    {
        devtool: 'source-map',
        entry: {
            britecharts: constants.PATHS.bundleIndex
        },
        output: {
            path: path.resolve(__dirname, 'dist/bundled'),
            filename: 'britecharts.min.js',
            library: ['britecharts'],
            libraryTarget: 'umd'
        },
    },
    parts.babelLoader(),
    parts.aliasD3ToVendorPath(),
    parts.noParseD3Vendor(),
    parts.externals(),
]);

const prodChartsConfig = merge([
    {
        devtool: 'source-map',
        entry: constants.CHARTS,
        output: {
            path: path.resolve(__dirname, './dist/umd'),
            filename: '[name].min.js',
            library: ['britecharts', '[name]'],
            libraryTarget: 'umd'
        },
    },
    parts.babelLoader(),
    parts.aliasD3ToVendorPath(),
    parts.noParseD3Vendor(),
    parts.externals(),
]);

// module.exports = getConfig;

module.exports = (env) => {
    console.log('%%%%%%%% env', env);

    if (env === 'demos') {
        return demosConfig;
    }

    if (env === 'test') {
        return testConfig;
    }

    if (env === 'sandbox') {
        return sandboxConfig;
    }

    if (env === 'production') {
        return [
            prodBundleConfig,
            prodChartsConfig
        ];
    }
};<|MERGE_RESOLUTION|>--- conflicted
+++ resolved
@@ -1,70 +1,4 @@
 const merge = require('webpack-merge');
-<<<<<<< HEAD
-
-const env = require('yargs').argv.mode;
-const isProduction = env === 'prod' || env === 'prodUMD';
-
-const projectName = 'britecharts';
-
-const CHARTS = {
-    bar: './src/charts/bar.js',
-    donut: './src/charts/donut.js',
-    legend: './src/charts/legend.js',
-    line: './src/charts/line.js',
-    tooltip: './src/charts/tooltip.js',
-    miniTooltip: './src/charts/mini-tooltip.js',
-    sparkline: './src/charts/sparkline.js',
-    stackedArea: './src/charts/stacked-area.js',
-    stackedBar: './src/charts/stacked-bar.js',
-    groupedBar: './src/charts/grouped-bar.js',
-    step: './src/charts/step.js',
-    brush: './src/charts/brush.js',
-    loading: ['./src/charts/helpers/load.js'],
-    // hack to make webpack use colors as an entry point while its also a dependency of the charts above
-    colors: ['./src/charts/helpers/color.js']
-};
-const DEMOS = {
-    'demo-line': './demos/demo-line.js',
-    'demo-stacked-area': './demos/demo-stacked-area.js',
-    'demo-bar': './demos/demo-bar.js',
-    'demo-grouped-bar': './demos/demo-grouped-bar.js',
-    'demo-stacked-bar': './demos/demo-stacked-bar.js',
-    'demo-donut': './demos/demo-donut.js',
-    'demo-sparkline': './demos/demo-sparkline.js',
-    'demo-step': './demos/demo-step.js',
-    'demo-brush': './demos/demo-brush.js',
-    'demo-legend': './demos/demo-legend.js',
-    'demo-kitchen-sink': './demos/demo-kitchen-sink.js'
-};
-const PATHS = {
-    vendor: path.resolve('./node_modules'),
-    bundleIndex: path.resolve('./src/bundle.js'),
-    charts: path.resolve('./src/charts'),
-};
-
-// Move to Parts
-const babelLoader = {
-    test: /\.js$/,
-    exclude: /(node_modules)/,
-    use: [{
-        loader: 'babel-loader',
-        options: {
-            presets: ['es2015', 'stage-0'],
-            cacheDirectory: true,
-        }
-    }],
-
-};
-const babelIstambulLoader = {
-    test: /\.js?$/,
-    include: /src/,
-    exclude: /(node_modules|__tests__|tests_index.js)/,
-    use: [{
-        loader: 'istanbul-instrumenter-loader',
-        options:  {
-            presets: ['es2015', 'stage-0'],
-            cacheDirectory: true,
-=======
 const parts = require('./webpack.parts');
 const path = require('path');
 const constants = require('./webpack.constants');
@@ -77,7 +11,6 @@
             path: path.resolve(__dirname, './demos/build/'),
             publicPath: '/assets/',
             filename: '[name].js'
->>>>>>> a771b019
         },
         externals: {
             britecharts: 'britecharts'
