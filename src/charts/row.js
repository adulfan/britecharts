define(function(require) {
    'use strict';

    const d3 = require('d3');
    const d3Array = require('d3-array');
    const d3Ease = require('d3-ease');
    const d3Axis = require('d3-axis');
    const d3Color = require('d3-color');
    const d3Dispatch = require('d3-dispatch');
    const d3Format = require('d3-format');
    const d3Scale = require('d3-scale');
    const d3Selection = require('d3-selection');
    const d3Shape = require('d3-shape');
    const d3Transition = require('d3-transition');

    const textHelper = require('./helpers/text');
    const {exportChart} = require('./helpers/export');
    const colorHelper = require('./helpers/color');
    const {row} = require('./helpers/load');
    const {uniqueId} = require('./helpers/number');

    const PERCENTAGE_FORMAT = '%';
    const NUMBER_FORMAT = ',f';


    /**
     * @typedef RowChartData
     * @type {Object[]}
     * @property {Number} value        Value of the group (required)
     * @property {String} name         Name of the group (required)
     *
     * @example
     * [
     *     {
     *         value: 1,
     *         name: 'foorow',
     *         pctChange: 23
     *     },
     *     {
     *         value: 1,
     *         name: 'luminous',
     *         pctChange: 20
     *     }
     * ]
     */

    /**
     * Row Chart reusable API class that renders a
     * simple and configurable row chart.
     *
     * @module Row
     * @tutorial row
     * @requires d3-array, d3-axis, d3-dispatch, d3-scale, d3-selection
     *
     * @example
     * var rowChart = row();
     *
     * rowChart
     *     .height(500)
     *     .width(800);
     *
     * d3Selection.select('.css-selector')
     *     .datum(dataset)
     *     .call(rowChart);
     *
     */
    return function module() {

        let margin = {
                top: 20,
                right: 20,
                bottom: 30,
                left: 40
            },
            width = 960,
            height = 500,
            loadingState = row,
            data,
            dataZeroed,
            chartWidth, chartHeight,
            xScale, yScale,
            colorSchema = colorHelper.singleColors.aloeGreen,
            colorList,
            colorMap,
            chartGradientColors = null,
            chartGradient = null,
            chartGradientEl,
            chartGradientId = uniqueId('row-gradient'),
            yTicks = 5,
            xTicks = 5,
            percentageAxisToMaxRatio = 1,
            numberFormat = NUMBER_FORMAT,
            enableLabels = false,
            enableYAxisRight = false,
            labelsMargin = 7,
            labelsNumberFormat = NUMBER_FORMAT,
            labelsSuffix = '',
            labelsSize = 12,
            betweenRowsPadding = 0.1,
            xAxis, yAxis,
            xAxisPadding = {
                top: 0,
                left: 0,
                bottom: 0,
                right: 0
            },
            yAxisPaddingBetweenChart = 10,
            yAxisLineWrapLimit = 1,
            isHorizontal = false,
            svg,

            hasSingleRowHighlight = true,
            isAnimated = false,
            ease = d3Ease.easeQuadInOut,
            animationDuration = 800,
            animationStepRatio = 70,
            backgroundColor = '#bebebe',
            backgroundWidth = 70,
            downArrowColor = '#20AA3F',
            upArrowColor = '#D14124',
            interRowDelay = (d, i) => animationStepRatio * i,

            highlightRowFunction = (rowSelection) => rowSelection.attr('fill', ({name}) => d3Color.color(colorMap(name)).darker()),
            orderingFunction,

            valueLabel = 'value',
            nameLabel = 'name',
            pctChangeLabel = 'pctChange',
            pctOfSetLabel = 'pctOfSet',
            labelEl,
            labelEl2,

            baseLine,
            maskGridLines,
            shouldReverseColorList = true,

            // Dispatcher object to broadcast the mouse events
            // Ref: https://github.com/mbostock/d3/wiki/Internals#d3_dispatch
            dispatcher = d3Dispatch.dispatch(
                'customMouseOver',
                'customMouseOut',
                'customMouseMove',
                'customClick'
            ),

            // extractors
            getName = ({name}) => name,
            getPctChange = ({pctChange}) => pctChange,
            getValue = ({value}) => value,

            _labelsFormatValue = ( { value, pctOfSet } ) => {
                let pctLabel = '';
                if(pctOfSet){
                    pctLabel = '  | ' + pctOfSet + '%';
                }
                return d3Format.format( labelsNumberFormat )( value ) + ' ' + labelsSuffix + pctLabel;
            },

            _labelsFormatPct = ({pctChange}) => {
                if (isNaN(pctChange))
                    return '----';

                if (Math.abs(pctChange) === 999999)
                    return '';

                const prepend = pctChange > 0 ? '+': '';

                return prepend + d3Format.format(labelsNumberFormat)(pctChange) + '%';
            },

            // labels per row, aka XX Complaints
            _labelsHorizontalX = ({value}) => xScale(value) + labelsMargin,
            _labelsHorizontalY= ({name}) => { return yScale(name) + (yScale.bandwidth() / 2) + (labelsSize * (3/8)); },

            // vertical axis labels
            _labelsVerticalX = ({name}) => xScale(name),
            _labelsVerticalY = ({value}) => yScale(value) - labelsMargin;
        /**
         * This function creates the graph using the selection as container
         * @param  {D3Selection} _selection A d3 selection that represents
         *                                  the container(s) where the chart(s) will be rendered
         * @param {RowChartData} _data The data to attach and generate the chart
         */
        function exports(_selection) {
            _selection.each(function(_data) {
                chartWidth = width - margin.left - margin.right - (yAxisPaddingBetweenChart * 1.2);
                chartHeight = height - margin.top - margin.bottom;
                ({data, dataZeroed} = sortData(cleanData(_data)));
                buildScales();
                buildAxis();
                buildSVG(this);
                buildGradient();
                drawGridLines();
                drawRows();
                drawAxis();
                if (enableLabels) {
                    drawLabels();
                }
            });
        }

        /**
         * Creates the d3 x and y axis, setting orientations
         * @private
         */
        function buildAxis() {
            if (isHorizontal) {
                xAxis = d3Axis.axisBottom(xScale)
                    .ticks(xTicks, numberFormat)
                    .tickSizeInner([-chartHeight]);

                yAxis = d3Axis.axisLeft(yScale);

            } else {
                xAxis = d3Axis.axisBottom(xScale);

                yAxis = d3Axis.axisLeft(yScale)
                    .ticks(yTicks, numberFormat)
            }
        }

        /**
         * Builds containers for the chart, the axis and a wrapper for all of them
         * Also applies the Margin convention
         * @private
         */
        function buildContainerGroups() {
            let container = svg
                .append('g')
                  .classed('container-group', true)
                  .attr('transform', `translate(${margin.left + yAxisPaddingBetweenChart}, ${margin.top-2})`);

            container
                .append('g').classed('grid-lines-group', true);

            container
                .append('g').classed('chart-group-background', true);

            container
                .append('g').classed('chart-group', true);

            // labels on the bottom
            container
                .append('g').classed('x-axis-group axis', true);

            // this is the labels on the left, and the line
            container
                .append('g')
                .attr('transform', `translate(${-1 * (yAxisPaddingBetweenChart)}, 0)`)
                .classed('y-axis-group axis', true);


            // the tooltip and also labels on the right
            container
                .append('g').classed('metadata-group', true);
        }

        /**
         * Builds the gradient element to be used later
         * @return {void}
         * @private
         */
        function buildGradient() {
            if (!chartGradientEl && chartGradientColors) {
                chartGradientEl = svg.select('.metadata-group')
                  .append('linearGradient')
                    .attr('id', chartGradientId)
                    .attr('x1', '0%')
                    .attr('y1', '0%')
                    .attr('x2', '100%')
                    .attr('y2', '100%')
                    .attr('gradientUnits', 'userSpaceOnUse')
                    .selectAll('stop')
                     .data([
                        {offset:'0%', color: chartGradientColors[0]},
                        {offset:'50%', color: chartGradientColors[1]}
                    ])
                    .enter()
                      .append('stop')
                        .attr('offset', ({offset}) => offset)
                        .attr('stop-color', ({color}) => color)
            }
        }

        /**
         * Creates the x and y scales of the graph
         * @private
         */
        function buildScales() {
            let percentageAxis = Math.min(percentageAxisToMaxRatio * d3Array.max(data, getValue))

            if (isHorizontal) {
                xScale = d3Scale.scaleLinear()
                    .domain([0, percentageAxis])
                    .rangeRound([0, chartWidth]);

                yScale = d3Scale.scaleBand()
                    .domain(data.map(getName))
                    .rangeRound([chartHeight, 0])
                    .padding(betweenRowsPadding);

            } else {
                xScale = d3Scale.scaleBand()
                    .domain(data.map(getName))
                    .rangeRound([0, chartWidth])
                    .padding(betweenRowsPadding);

                yScale = d3Scale.scaleLinear()
                    .domain([0, percentageAxis])
                    .rangeRound([chartHeight, 0]);
            }

            if (shouldReverseColorList) {
                colorList = data.map(d => d)
                                .reverse()
                                .map(({name}, i) => ({
                                        name,
                                        color: colorSchema[i % colorSchema.length]}
                                    ));
            } else {
                colorList = data.map(d => d)
                                .map(({name}, i) => ({
                                        name,
                                        color: colorSchema[i % colorSchema.length]}
                                    ));
            }

            colorMap = (item) => colorList.filter(({name}) => name === item)[0].color;
        }

        /**
         * Builds the SVG element that will contain the chart
         * @param  {HTMLElement} container DOM element that will work as the container of the graph
         * @private
         */
        function buildSVG(container) {
            if (!svg) {
                svg = d3Selection.select(container)
                    .append('svg')
                      .classed('britechart row-chart', true);

                buildContainerGroups();
            }

            svg
                .attr('width', width)
                .attr('height', height);
        }

        /**
         * Cleaning data casting the values and names to the proper type while keeping
         * the rest of properties on the data
         * It also creates a set of zeroed data (for animation purposes)
         * @param  {RowChartData} originalData  Raw data as passed to the container
         * @return  {RowChartData}              Clean data
         * @private
         */
        function cleanData(originalData) {
            let data = originalData.reduce((acc, d) => {
                d.pctOfSet = +d[pctOfSetLabel];
                d.pctChange = +d[pctChangeLabel];
                d.value = +d[valueLabel];
                d.name = String(d[nameLabel]);

                return [...acc, d];
            }, []);

            let dataZeroed = data.map((d) => ({
                pctChange: 0,
                value: 0,
                name: String(d[nameLabel])
            }));

            return { data, dataZeroed };
        }

        /**
         * A utility function that checks if custom gradient
         * color map should be applied if specified by the user
         * @param {String} name - row's data point name
         * @return {void}
         * @private
         */
        function computeColor(name) {
            return chartGradientColors ? `url(#${chartGradientId})` : colorMap(name);
        }

        /**
         * Sorts data if orderingFunction is specified
         * @param  {RowChartData}     clean unordered data
         * @return  {RowChartData}    clean ordered data
         * @private
         */
        function sortData(unorderedData) {
            let {data, dataZeroed} = unorderedData;

            if (orderingFunction) {
                data.sort(orderingFunction);
                dataZeroed.sort(orderingFunction)
            }

            return { data, dataZeroed };
        }

        /**
         * Utility function that wraps a text into the given width
         * @param  {D3Selection} text         Text to write
         * @param  {Number} containerWidth
         * @private
         */
        function wrapText(text, containerWidth) {
            textHelper.wrapTextWithEllipses(text, containerWidth, 0, yAxisLineWrapLimit)
        }

        /**
         * Draws the x and y axis on the svg object within their
         * respective groups
         * @private
         */
        function drawAxis() {
            svg.select('.x-axis-group.axis')
                .attr('transform', `translate(0, ${chartHeight})`)
                .call(xAxis);

            svg.select('.y-axis-group.axis')
                .call(yAxis);

            svg.selectAll('.y-axis-group.axis .tick text')
                .call(wrapText, margin.left - yAxisPaddingBetweenChart)
        }

        /**
         * Draws the rows along the x axis
         * @param  {D3Selection} rows Selection of rows
         * @param  {boolean} whether we are doing the background layer
         * @return {void}
         */
        function drawHorizontalRows(rows, bg) {
            if (bg) {
                // Enter + Update
                rows.enter()
                    .append( 'rect' )
                    .classed( 'row', true )
                    .attr( 'y', chartHeight )
                    .attr( 'x', 0 )
                    .attr( 'height', yScale.bandwidth() )
                    .attr( 'width', ( { value } ) => xScale( value ) )
                    .on( 'click', function( d ) {
                        handleClick( this, d, chartWidth, chartHeight );
                    } )
                    .merge( rows )
                    .attr( 'x', 0 )
                    .attr( 'y', ( { name } ) => yScale( name ) )
                    .attr( 'height', yScale.bandwidth() )
                    .attr( 'width', ( { value } ) => xScale( value ) )
                    .attr( 'fill', ( { name } ) => computeColor( name ) );
            }
            else {
                // Enter + Update
                rows.enter()
                    .append( 'rect' )
                    .classed( 'row', true )
                    .attr( 'y', chartHeight )
                    .attr( 'x', 0 )
                    .attr( 'height', yScale.bandwidth() )
                    .attr( 'width', ( { value } ) => xScale( value ) )
                    .on( 'mouseover', function( d, index, rowList ) {
                        handleMouseOver( this, d, rowList, chartWidth, chartHeight );
                    } )
                    .on( 'mousemove', function( d ) {
                        handleMouseMove( this, d, chartWidth, chartHeight );
                    } )
                    .on( 'mouseout', function( d, index, rowList ) {
                        handleMouseOut( this, d, rowList, chartWidth, chartHeight );
                    } )
                    .on( 'click', function( d ) {
                        handleClick( this, d, chartWidth, chartHeight );
                    } )
                    .merge( rows )
                    .attr( 'x', 0 )
                    .attr( 'y', ( { name } ) => yScale( name ) )
                    .attr( 'height', yScale.bandwidth() )
                    .attr( 'width', ( { value } ) => xScale( value ) )
                    .attr( 'fill', ( { name } ) => computeColor( name ) );
            }
        }

        /**
         * Draws and animates the rows along the x axis
         * @param  {D3Selection} rows Selection of rows
         * @param  {boolean} whether we are doing the background layer
         * @return {void}
         */
        function drawAnimatedHorizontalRows(rows, bg) {
            if(!bg){
                // Enter + Update
                rows.enter()
                    .append( 'rect' )
                    .classed( 'row', true )
                    .attr( 'x', 0 )
                    .attr( 'y', chartHeight )
                    .attr( 'height', yScale.bandwidth() )
                    .attr( 'width', ( { value } ) => xScale( value ) )
                    .on( 'mouseover', function( d, index, rowList ) {
                        handleMouseOver( this, d, rowList, chartWidth, chartHeight );
                    } )
                    .on( 'mousemove', function( d ) {
                        handleMouseMove( this, d, chartWidth, chartHeight );
                    } )
                    .on( 'mouseout', function( d, index, rowList ) {
                        handleMouseOut( this, d, rowList, chartWidth, chartHeight );
                    } )
                    .on( 'click', function( d ) {
                        handleClick( this, d, chartWidth, chartHeight );
                    } );
            }
            if(bg) {
                rows
                    .attr('x', 0)
                    .attr('y', ({name}) => yScale(name))
                    .attr('height', yScale.bandwidth())
                    .attr('fill', backgroundColor)
                    .transition()
                    .duration(animationDuration)
                    .delay(interRowDelay)
                    .ease(ease)
                    .attr('width', ( { value } ) => chartWidth );
            } else {
                rows
                    .attr( 'x', 0 )
                    .attr( 'y', ( { name } ) => yScale( name ) )
                    .attr( 'height', yScale.bandwidth() )
                    .attr( 'fill', ( { name } ) => computeColor( name ) )
                    .transition()
                    .duration( animationDuration )
                    .delay( interRowDelay )
                    .ease( ease )
                    .attr( 'width', ( { value } ) => xScale( value ) );
            }
        }

        /**
         * Draws and animates the rows along the y axis
         * @param  {D3Selection} rows Selection of rows
         * @return {void}
         */
        function drawAnimatedVerticalRows(rows) {
            // Enter + Update
            rows.enter()
              .append('rect')
                .classed('row', true)
                .attr('x', chartWidth)
                .attr('y', ({value}) => yScale(value))
                .attr('width', xScale.bandwidth())
                .attr('height', ({value}) => chartHeight - yScale(value))
                .on('mouseover', function(d, index, rowList) {
                    handleMouseOver(this, d, rowList, chartWidth, chartHeight);
                })
                .on('mousemove', function(d) {
                    handleMouseMove(this, d, chartWidth, chartHeight);
                })
                .on('mouseout', function(d, index, rowList) {
                    handleMouseOut(this, d, rowList, chartWidth, chartHeight);
                })
                .on('click', function(d) {
                    handleClick(this, d, chartWidth, chartHeight);
                })
              .merge(rows)
                .attr('x', ({name}) => xScale(name))
                .attr('width', xScale.bandwidth())
                .attr('fill', ({name}) => computeColor(name))
                .transition()
                .duration(animationDuration)
                .delay(interRowDelay)
                .ease(ease)
                .attr('y', ({value}) => yScale(value))
                .attr('height', ({value}) => chartHeight - yScale(value));
        }

        /**
         * Draws the rows along the y axis
         * @param  {D3Selection} rows Selection of rows
         * @return {void}
         */
        function drawVerticalRows(rows) {
            // Enter + Update
            rows.enter()
              .append('rect')
                .classed('row', true)
                .attr('x', chartWidth)
                .attr('y', ({value}) => yScale(value))
                .attr('width', xScale.bandwidth())
                .attr('height', ({value}) => chartHeight - yScale(value))
                .on('mouseover', function(d, index, rowList) {
                    handleMouseOver(this, d, rowList, chartWidth, chartHeight);
                })
                .on('mousemove', function(d) {
                    handleMouseMove(this, d, chartWidth, chartHeight);
                })
                .on('mouseout', function(d, index, rowList) {
                    handleMouseOut(this, d, rowList, chartWidth, chartHeight);
                })
                .on('click', function(d) {
                    handleClick(this, d, chartWidth, chartHeight);
                })
              .merge(rows)
                .attr('x', ({name}) => xScale(name))
                .attr('y', ({value}) => yScale(value))
                .attr('width', xScale.bandwidth())
                .attr('height', ({value}) => chartHeight - yScale(value))
                .attr('fill', ({name}) => computeColor(name));
        }

        /**
         * Draws labels at the end of each row
         * @private
         * @return {void}
         */
        function drawLabels() {
            let labelXPosition = isHorizontal ? _labelsHorizontalX : _labelsVerticalX;
            let labelYPosition = isHorizontal ? _labelsHorizontalY : _labelsVerticalY;

            let text = _labelsFormatValue;

            let pctChangeText = _labelsFormatPct;

            if (labelEl) {
                svg.selectAll('.percentage-label-group').remove();
            }
            if(labelEl2){
                svg.selectAll('.change-label-group').remove();
            }
            labelEl = svg.select('.metadata-group')
              .append('g')
                .classed('percentage-label-group', true)
                .selectAll('g')
                .data(data.reverse())
                .enter()
                .append('g');

            // append the 6000 complaints | 3%
            labelEl
                .append('text')
                .classed('percentage-label', true)
                .attr('x', labelXPosition)
                .attr('y', labelYPosition)
                .text(text)
                .attr('font-size', labelsSize + 'px');

            //https://stackoverflow.com/a/20644664
            // add another group
            if(enableYAxisRight) {
                labelEl2 = svg.select( '.metadata-group' )
                    .append( 'g' )
                    .attr( 'transform', `translate(${chartWidth + 10}, 0)` )
                    .classed( 'change-label-group', true )
                    .selectAll( 'g' )
                    .data( data.reverse() )
                    .enter()
                    .append( 'g' );

                // each group should contain the labels and rows
                labelEl2.append( 'text' )
                    .attr( 'y', labelYPosition )
                    .attr('font-size', '10')
                    .attr('font-weight', '600')
                    .style( 'fill', ( d ) => {
                        if(d.pctChange === 0 || isNaN(d.pctChange)) {
                            return '#919395';
                        }
                        return d.pctChange > 0 ? upArrowColor : downArrowColor;
                    } )
                    .text( pctChangeText );

                labelEl2.append( 'polygon' )
                    .attr( 'transform', ( d ) => {
                        const yPos = _labelsHorizontalY( d );
<<<<<<< HEAD

                           return d.pctChange > 0 ? `translate(30, ${yPos - 10})` : `translate(40, ${yPos+5}) rotate(180)`;

=======
                        return d.pctChange < 0 ? `translate(40, ${yPos+5}) rotate(180)` : `translate(30, ${yPos - 10})`;
>>>>>>> c5a4f614
                    } )
                    .attr( 'points', function( d ) {
                        return '2,8 2,13 8,13 8,8 10,8 5,0 0,8';
                    } )
                    .style( 'fill', ( d ) => {
                        return d.pctChange > 0 ? upArrowColor : downArrowColor;
                    } )
                    .attr( 'class', function( d ) {
                        return d.pctChange < 0 ? 'down' : 'up';
                    } )
                    // just hide the percentages if the number is bogus
                    .attr( 'fill-opacity', function( d ) {
                        const pctChange = d.pctChange;
                        return ( isNaN( pctChange ) || pctChange === 0 ) ? 0.0 : 1.0;
                    } );
            }

        }

        /**
         * Draws the row elements within the chart group
         * @private
         */
        function drawRows() {
            let rows, rowsBg;

            if (isAnimated) {
                rows = svg.select('.chart-group').selectAll('.row')
                    .data(dataZeroed);

                rowsBg = svg.select('.chart-group-background').selectAll('.row')
                    .data(dataZeroed);

                if (isHorizontal) {
                    drawHorizontalRows(rowsBg, true);

                    // adding separator line
                    svg.select('.chart-group-background').append('line')
                        .attr('y1', 0)
                        .attr('x1', chartWidth)
                        .attr('y2', chartHeight - 5)
                        .attr('x2', chartWidth)
                        .style('stroke', '#000')
                        .style('stroke-width', 1);

                    drawHorizontalRows(rows);
                } else {
                    drawVerticalRows(rows);
                }

                rowsBg = svg.select('.chart-group-background').selectAll('.row')
                    .data(data);

                rows = svg.select('.chart-group').selectAll('.row')
                    .data(data);

                if (isHorizontal) {
                    drawAnimatedHorizontalRows(rowsBg, true);
                    drawAnimatedHorizontalRows(rows);
                } else {
                    drawAnimatedVerticalRows(rows);
                }
            } else {
                rows = svg.select('.chart-group').selectAll('.row')
                    .data(data);

                if (isHorizontal) {
                    drawHorizontalRows(rows);
                } else {
                    drawVerticalRows(rows);
                }
            }

            // Exit
            rows.exit()
                .transition()
                .style('opacity', 0)
                .remove();
        }

        /**
         * Draws grid lines on the background of the chart
         * @return void
         */
        function drawGridLines() {
            svg.select('.grid-lines-group')
                .selectAll('line')
                .remove();

            if (isHorizontal) {
                drawHorizontalGridLines();
            } else {
                drawVerticalGridLines();
            }
        }

        /**
         * Draws the grid lines for an horizontal row chart
         * @return {void}
         */
        function drawHorizontalGridLines() {
            maskGridLines = svg.select('.grid-lines-group')
                .selectAll('line.vertical-grid-line')
                .data(xScale.ticks(4))
                .enter()
                  .append('line')
                    .attr('class', 'vertical-grid-line')
                    .attr('y1', (xAxisPadding.left))
                    .attr('y2', chartHeight)
                    .attr('x1', (d) => xScale(d))
                    .attr('x2', (d) => xScale(d));

            drawVerticalExtendedLine();
        }

        /**
         * Draws a vertical line to extend y-axis till the edges
         * @return {void}
         */
        function drawVerticalExtendedLine() {
            baseLine = svg.select('.grid-lines-group')
                .selectAll('line.extended-y-line')
                .data([0])
                .enter()
                  .append('line')
                    .attr('class', 'extended-y-line')
                    .attr('y1', (xAxisPadding.bottom))
                    .attr('y2', chartHeight)
                    .attr('x1', 0)
                    .attr('x2', 0);
        }

        /**
         * Draws the grid lines for a vertical row chart
         * @return {void}
         */
        function drawVerticalGridLines() {
            maskGridLines = svg.select('.grid-lines-group')
                .selectAll('line.horizontal-grid-line')
                .data(yScale.ticks(4))
                .enter()
                  .append('line')
                    .attr('class', 'horizontal-grid-line')
                    .attr('x1', (xAxisPadding.left))
                    .attr('x2', chartWidth)
                    .attr('y1', (d) => yScale(d))
                    .attr('y2', (d) => yScale(d));

            drawHorizontalExtendedLine();
        }

        /**
         * Draws a vertical line to extend x-axis till the edges
         * @return {void}
         */
        function drawHorizontalExtendedLine() {
            baseLine = svg.select('.grid-lines-group')
                .selectAll('line.extended-x-line')
                .data([0])
                .enter()
                  .append('line')
                    .attr('class', 'extended-x-line')
                    .attr('x1', (xAxisPadding.left))
                    .attr('x2', chartWidth)
                    .attr('y1', chartHeight)
                    .attr('y2', chartHeight);
        }

        /**
         * Custom OnMouseOver event handler
         * @return {void}
         * @private
         */
        function handleMouseOver(e, d, rowList, chartWidth, chartHeight) {
            dispatcher.call('customMouseOver', e, d, d3Selection.mouse(e), [chartWidth, chartHeight]);
            highlightRowFunction = highlightRowFunction || function() {};

            if (hasSingleRowHighlight) {
                highlightRowFunction(d3Selection.select(e));
                return;
            }

            rowList.forEach(rowRect => {
                if (rowRect === e) {
                    return;
                }
                highlightRowFunction(d3Selection.select(rowRect));
            });
        }

        /**
         * Custom OnMouseMove event handler
         * @return {void}
         * @private
         */
        function handleMouseMove(e, d, chartWidth, chartHeight) {
            dispatcher.call('customMouseMove', e, d, d3Selection.mouse(e), [chartWidth, chartHeight]);
        }

        /**
         * Custom OnMouseOver event handler
         * @return {void}
         * @private
         */
        function handleMouseOut(e, d, rowList, chartWidth, chartHeight) {
            dispatcher.call('customMouseOut', e, d, d3Selection.mouse(e), [chartWidth, chartHeight]);

            rowList.forEach((rowRect) => {
                d3Selection.select(rowRect).attr('fill', ({name}) => colorMap(name));
            });
        }

        /**
         * Custom onClick event handler
         * @return {void}
         * @private
         */
        function handleClick(e, d, chartWidth, chartHeight) {
            dispatcher.call('customClick', e, d, d3Selection.mouse(e), [chartWidth, chartHeight]);
        }

        // API

        /**
         * Gets or Sets the background color of a row in the chart
         * @param  {string} _x desired color of the bar bg in hex
         * @return {string} current color
         * @public
         */
        exports.backgroundColor = function(_x) {
            if (!arguments.length) {
                return backgroundColor;
            }
            backgroundColor = _x;

            return this;
        }

        /**
         * Gets or Sets the up arrow color of a row in the chart
         * @param  {string} _x desired color of the bar bg in hex
         * @return {string} current color
         * @public
         */
        exports.upArrowColor = function(_x) {
            if (!arguments.length) {
                return upArrowColor;
            }
            upArrowColor = _x;

            return this;
        }

        /**
         * Gets or Sets the down arrow color of a row in the chart
         * @param  {string} _x desired color of the bar bg in hex
         * @return {string} current color
         * @public
         */
        exports.downArrowColor = function(_x) {
            if (!arguments.length) {
                return downArrowColor;
            }
            downArrowColor = _x;

            return this;
        }


        /**
         * Gets or Sets the background width of a row in the chart, num in
         * percentage
         * @param  {integer} _x desired width percentage
         * @return {integer} current percentage
         * @public
         */
        exports.backgroundWidth = function(_x) {
            if (!arguments.length) {
                return backgroundWidth;
            }
            backgroundWidth = _x;

            return this;
        }

        /**
         * Gets or Sets the gradient colors of a row in the chart
         * @param  {String[]} _x Desired color gradient for the line (array of two hexadecimal numbers)
         * @return {String[] | module} Current color gradient or Line Chart module to chain calls
         * @public
         */
        exports.chartGradient = function(_x) {
            if (!arguments.length) {
                return chartGradientColors;
            }
            chartGradientColors = _x;

            return this;
        }

        /**
         * Gets or Sets the padding of the chart (Default is 0.1)
         * @param  { Number | module } _x Padding value to get/set
         * @return {padding | module} Current padding or Chart module to chain calls
         * @public
         */
        exports.betweenRowsPadding = function(_x) {
            if (!arguments.length) {
                return betweenRowsPadding;
            }
            betweenRowsPadding = _x;

            return this;
        };

        /**
         * Gets or Sets the colorSchema of the chart
         * @param  {String[]} _x Desired colorSchema for the graph
         * @return { colorSchema | module} Current colorSchema or Chart module to chain calls
         * @public
         */
        exports.colorSchema = function(_x) {
            if (!arguments.length) {
                return colorSchema;
            }
            colorSchema = _x;

            return this;
        };

        /**
         * If true, adds labels at the end of the rows
         * @param  {Boolean} [_x=false]
         * @return {Boolean | module}    Current value of enableLabels or Chart module to chain calls
         * @public
         */
        exports.enableLabels = function(_x) {
            if (!arguments.length) {
                return enableLabels;
            }
            enableLabels = _x;

            return this;
        };

        /**
         * If true, adds right axis with the delta change
         * @param  {Boolean} [_x=false]
         * @return {Boolean | module}    Current value of enableYAxisRight or Chart module to chain calls
         * @public
         */
        exports.enableYAxisRight = function(_x) {
            if (!arguments.length) {
                return enableYAxisRight;
            }
            enableYAxisRight = _x;

            return this;
        };

        /**
         * Chart exported to png and a download action is fired
         * @param {String} filename     File title for the resulting picture
         * @param {String} title        Title to add at the top of the exported picture
         * @public
         */
        exports.exportChart = function(filename, title) {
            exportChart.call(exports, svg, filename, title);
        };

        /**
         * Gets or Sets the hasPercentage status
         * @param  {boolean} _x     Should use percentage as value format
         * @return {boolean | module} Is percentage used or Chart module to chain calls
         * @public
         */
        exports.hasPercentage = function(_x) {
            if (!arguments.length) {
                return numberFormat === PERCENTAGE_FORMAT;
            }
            if (_x) {
                numberFormat = PERCENTAGE_FORMAT;
            } else {
                numberFormat = NUMBER_FORMAT;
            }

            return this;
        };

        /**
         * Gets or Sets the hasSingleRowHighlight status.
         * If the value is true (default), only the hovered row is considered to
         * be highlighted and will be darkened by default. If the value is false,
         * all the rows but the hovered row are considered to be highlighted
         * and will be darkened (by default). To customize the row highlight or
         * remove it completely, use highlightRowFunction instead.
         * @param  {boolean} _x        Should highlight the hovered row
         * @return {boolean | module} Is hasSingleRowHighlight used or Chart module to chain calls
         * @public
         */
        exports.hasSingleRowHighlight = function(_x) {
            if (!arguments.length) {
                return hasSingleRowHighlight;
            }
            hasSingleRowHighlight = _x;

            return this;
        }

        /**
         * Gets or Sets the height of the chart
         * @param  {number} _x Desired width for the graph
         * @return {height | module} Current height or Chart module to chain calls
         * @public
         */
        exports.height = function(_x) {
            if (!arguments.length) {
                return height;
            }
            height = _x;

            return this;
        };

        /**
         * Gets or Sets the highlightRowFunction function. The callback passed to
         * this function returns a row selection from the row chart. Use this function
         * if you want to apply a custom behavior to the highlighted row on hover.
         * When hasSingleRowHighlight is true the highlighted row will be the
         * one that was hovered by the user. When hasSingleRowHighlight is false
         * the highlighted rows are all the rows but the hovered one. The default
         * highlight effect on a row is darkening the highlighted row(s) color.
         * @param  {Function} _x        Desired operation operation on a hovered row passed through callback
         * @return {highlightRowFunction | module} Is highlightRowFunction used or Chart module to chain calls
         * @public
         * @example rowChart.highlightRowFunction(row => row.attr('fill', 'blue'))
         * rowChart.highlightRowFunction(null) // will disable the default highlight effect
         */
        exports.highlightRowFunction = function(_x) {
            if (!arguments.length) {
                return highlightRowFunction;
            }
            highlightRowFunction = _x;

            return this;
        }

        /**
         * Gets or Sets the isAnimated property of the chart, making it to animate when render.
         * By default this is 'false'
         *
         * @param  {Boolean} _x Desired animation flag
         * @return {isAnimated | module} Current isAnimated flag or Chart module
         * @public
         */
        exports.isAnimated = function(_x) {
            if (!arguments.length) {
                return isAnimated;
            }
            isAnimated = _x;

            return this;
        };

        /**
         * Gets or Sets the horizontal direction of the chart
         * @param  {number} _x Desired horizontal direction for the graph
         * @return { isHorizontal | module} If it is horizontal or Chart module to chain calls
         * @public
         */
        exports.isHorizontal = function(_x) {
            if (!arguments.length) {
                return isHorizontal;
            }
            isHorizontal = _x;

            return this;
        };

        /**
         * Offset between end of row and start of the percentage rows
         * @param  {number} [_x=7] margin offset from end of row
         * @return {number | module}    Current offset or Chart module to chain calls
         * @public
         */
        exports.labelsMargin = function(_x) {
            if (!arguments.length) {
                return labelsMargin;
            }
            labelsMargin = _x;

            return this;
        }

        /**
         * Gets or Sets the labels number format
         * @param  {string} [_x=",f"] desired label number format for the row chart
         * @return {string | module} Current labelsNumberFormat or Chart module to chain calls
         * @public
         */
        exports.labelsNumberFormat = function(_x) {

            if (!arguments.length) {
                return labelsNumberFormat;
            }
            labelsNumberFormat = _x;

            return this;
        }

        exports.labelsSuffix = function(_x) {

            if (!arguments.length) {
                return labelsSuffix;
            }
            labelsSuffix = _x;

            return this;
        }

        /**
         * Get or Sets the labels text size
         * @param  {number} [_x=12] label font size
         * @return {number | module}    Current text size or Chart module to chain calls
         * @public
         */
        exports.labelsSize = function(_x) {
            if (!arguments.length) {
                return labelsSize;
            }
            labelsSize = _x;

            return this;
        };

        /**
         * Gets or Sets the loading state of the chart
         * @param  {string} markup Desired markup to show when null data
         * @return {loadingState | module} Current loading state markup or Chart module to chain calls
         * @public
         */
        exports.loadingState = function(_markup) {
            if (!arguments.length) {
                return loadingState;
            }
            loadingState = _markup;

            return this;
        };

        /**
         * Gets or Sets the margin of the chart
         * @param  {object} _x Margin object to get/set
         * @return {margin | module} Current margin or Chart module to chain calls
         * @public
         */
        exports.margin = function(_x) {
            if (!arguments.length) {
                return margin;
            }
            margin = {
                ...margin,
                ..._x
            };

            return this;
        };

        /**
         * Gets or Sets the nameLabel of the chart
         * @param  {Number} _x Desired nameLabel for the graph
         * @return {nameLabel | module} Current nameLabel or Chart module to chain calls
         * @public
         */
        exports.nameLabel = function(_x) {
            if (!arguments.length) {
                return nameLabel;
            }
            nameLabel = _x;

            return this;
        };

        /**
         * Gets or Sets the number format of the row chart
         * @param  {string} _x Desired number format for the row chart
         * @return {numberFormat | module} Current numberFormat or Chart module to chain calls
         * @public
         */
        exports.numberFormat = function(_x) {
            if (!arguments.length) {
                return numberFormat;
            }
            numberFormat = _x;

            return this;
        }

        /**
         * Exposes an 'on' method that acts as a bridge with the event dispatcher
         * We are going to expose this events:
         * customMouseOver, customMouseMove, customMouseOut, and customClick
         *
         * @return {module} Row Chart
         * @public
         */
        exports.on = function() {
            let value = dispatcher.on.apply(dispatcher, arguments);

            return value === dispatcher ? exports : value;
        };

        /**
         * Configurable extension of the x axis
         * if your max point was 50% you might want to show x axis to 60%, pass 1.2
         * @param  {number} _x ratio to max data point to add to the x axis
         * @return {ratio | module} Current ratio or Chart module to chain calls
         * @public
         */
        exports.percentageAxisToMaxRatio = function(_x) {
            if (!arguments.length) {
                return percentageAxisToMaxRatio;
            }
            percentageAxisToMaxRatio = _x;

            return this;
        }

        /**
         * Gets or Sets whether the color list should be reversed or not
         * @param  {boolean} _x     Should reverse the color list
         * @return {boolean | module} Is color list being reversed or Chart module to chain calls
         * @public
         */
        exports.shouldReverseColorList = function(_x) {
            if (!arguments.length) {
                return shouldReverseColorList;
            }
            shouldReverseColorList = _x;

            return this;
        };


        /**
         * Changes the order of items given the custom function
         * @param  {Function} _x             A custom function that sets logic for ordering
         * @return {(Function | Module)}   A custom ordering function or Chart module to chain calls
         * @public
         */
        exports.orderingFunction = function(_x) {
            if (!arguments.length) {
                return orderingFunction;
            }
            orderingFunction = _x;

            return this;
        }

        /**
         * Gets or Sets the pctChangeLabel of the chart
         * @param  {Number} _x Desired pctChangeLabel for the graph
         * @return { valueLabel | module} Current pctChangeLabel or Chart module to chain calls
         * @public
         */
        exports.pctChangeLabel = function(_x) {
            if (!arguments.length) {
                return pctChangeLabel;
            }
            pctChangeLabel = _x;

            return this;
        };


        /**
         * Gets or Sets the pctOfSet of the chart
         * @param  {Number} _x Desired pctOfSet for the graph
         * @return { valueLabel | module} Current pctOfSet or Chart module to chain calls
         * @public
         */
        exports.pctOfSet = function(_x) {
            if (!arguments.length) {
                return pctOfSet;
            }
            pctOfSet = _x;

            return this;
        };


        /**
         * Gets or Sets the valueLabel of the chart
         * @param  {Number} _x Desired valueLabel for the graph
         * @return { valueLabel | module} Current valueLabel or Chart module to chain calls
         * @public
         */
        exports.valueLabel = function(_x) {
            if (!arguments.length) {
                return valueLabel;
            }
            valueLabel = _x;

            return this;
        };

        /**
         * Gets or Sets the width of the chart
         * @param  {number} _x Desired width for the graph
         * @return {width | module} Current width or Chart module to chain calls
         * @public
         */
        exports.width = function(_x) {
            if (!arguments.length) {
                return width;
            }
            width = _x;

            return this;
        };

        /**
         * Gets or Sets the number of ticks of the x axis on the chart
         * (Default is 5)
         * @param  {Number} _x          Desired horizontal ticks
         * @return {Number | module}    Current xTicks or Chart module to chain calls
         * @public
         */
        exports.xTicks = function (_x) {
            if (!arguments.length) {
                return xTicks;
            }
            xTicks = _x;

            return this;
        };

        /**
         * Space between y axis and chart
         * (Default 10)
         * @param  {Number} _x          Space between y axis and chart
         * @return {Number| module}     Current value of yAxisPaddingBetweenChart or Chart module to chain calls
         * @public
         */
        exports.yAxisPaddingBetweenChart = function(_x) {
            if (!arguments.length) {
                return yAxisPaddingBetweenChart;
            }
            yAxisPaddingBetweenChart = _x;

            return this;
        };

        /**
         * Gets or Sets the number of vertical ticks on the chart
         * (Default is 6)
         * @param  {Number} _x          Desired number of vertical ticks for the graph
         * @return {Number | module}    Current yTicks or Chart module to chain calls
         * @public
         */
        exports.yTicks = function(_x) {
            if (!arguments.length) {
                return yTicks;
            }
            yTicks = _x;

            return this;
        };

        return exports;
    };

});<|MERGE_RESOLUTION|>--- conflicted
+++ resolved
@@ -114,7 +114,7 @@
             ease = d3Ease.easeQuadInOut,
             animationDuration = 800,
             animationStepRatio = 70,
-            backgroundColor = '#bebebe',
+            backgroundColor = '#f7f8f9',
             backgroundWidth = 70,
             downArrowColor = '#20AA3F',
             upArrowColor = '#D14124',
@@ -675,13 +675,7 @@
                 labelEl2.append( 'polygon' )
                     .attr( 'transform', ( d ) => {
                         const yPos = _labelsHorizontalY( d );
-<<<<<<< HEAD
-
                            return d.pctChange > 0 ? `translate(30, ${yPos - 10})` : `translate(40, ${yPos+5}) rotate(180)`;
-
-=======
-                        return d.pctChange < 0 ? `translate(40, ${yPos+5}) rotate(180)` : `translate(30, ${yPos - 10})`;
->>>>>>> c5a4f614
                     } )
                     .attr( 'points', function( d ) {
                         return '2,8 2,13 8,13 8,8 10,8 5,0 0,8';
