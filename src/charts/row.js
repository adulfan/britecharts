define(function(require) {
    'use strict';

    const d3 = require('d3');
    const d3Array = require('d3-array');
    const d3Ease = require('d3-ease');
    const d3Axis = require('d3-axis');
    const d3Color = require('d3-color');
    const d3Dispatch = require('d3-dispatch');
    const d3Format = require('d3-format');
    const d3Scale = require('d3-scale');
    const d3Selection = require('d3-selection');
    const d3Shape = require('d3-shape');
    const d3Transition = require('d3-transition');

    const textHelper = require('./helpers/text');
    const {exportChart} = require('./helpers/export');
    const colorHelper = require('./helpers/color');
    const {row} = require('./helpers/load');
    const {uniqueId} = require('./helpers/number');

    const PERCENTAGE_FORMAT = '%';
    const NUMBER_FORMAT = ',f';


    /**
     * @typedef RowChartData
     * @type {Object[]}
     * @property {Number} value        Value of the group (required)
     * @property {String} name         Name of the group (required)
     *
     * @example
     * [
     *     {
     *         value: 1,
     *         name: 'foorow',
     *         pctChange: 23
     *     },
     *     {
     *         value: 1,
     *         name: 'luminous',
     *         pctChange: 20
     *     }
     * ]
     */

    /**
     * Row Chart reusable API class that renders a
     * simple and configurable row chart.
     *
     * @module Row
     * @tutorial row
     * @requires d3-array, d3-axis, d3-dispatch, d3-scale, d3-selection
     *
     * @example
     * var rowChart = row();
     *
     * rowChart
     *     .height(500)
     *     .width(800);
     *
     * d3Selection.select('.css-selector')
     *     .datum(dataset)
     *     .call(rowChart);
     *
     */
    return function module() {

        let margin = {
                top: 20,
                right: 20,
                bottom: 30,
                left: 40
            },
            containerRoot,
            width = 960,
            height = 500,
            loadingState = row,
            data,
            dataZeroed,
            chartWidth, chartHeight,
            xScale, yScale,
            colorSchema = colorHelper.singleColors.aloeGreen,
            colorList,
            colorMap,
            chartGradientColors = null,
            chartGradient = null,
            chartGradientEl,
            chartGradientId = uniqueId('row-gradient'),
            yTicks = 5,
            xTicks = 5,
            percentageAxisToMaxRatio = 1,
            numberFormat = NUMBER_FORMAT,
            enableLabels = false,
            enableYAxisRight = false,
            labelsMargin = 7,
            labelsNumberFormat = NUMBER_FORMAT,
            labelsSuffix = '',
            labelsSize = 16,
            labelsSizeChild = 12,
            pctChangeLabelSize = 10,
            padding = 0.1,
            outerPadding = 0.3,
            xAxis, yAxis,
            xAxisPadding = {
                top: 0,
                left: 0,
                bottom: 0,
                right: 0
            },
            yAxisPaddingBetweenChart = 20,
            yAxisLineWrapLimit = 1,
            isHorizontal = false,
            svg,

            hasSingleRowHighlight = true,
            isAnimated = false,
            ease = d3Ease.easeQuadInOut,
            animationDuration = 800,
            animationStepRatio = 70,
            backgroundColor = '#f7f8f9',
            backgroundWidth = 70,
            downArrowColor = '#20AA3F',
            upArrowColor = '#D14124',
            interRowDelay = (d, i) => animationStepRatio * i,

            highlightRowFunction = (rowSelection) => rowSelection.attr('fill', ({name}) => d3Color.color(colorMap(name)).darker()),
            orderingFunction,

            valueLabel = 'value',
            nameLabel = 'name',
            pctChangeLabel = 'pctChange',
            //pctOfSet = '',
            pctOfSetLabel = 'pctOfSet',

            baseLine,
            maskGridLines,
            shouldReverseColorList = true,
            isPrintMode = false,
            // Dispatcher object to broadcast the mouse events
            // Ref: https://github.com/mbostock/d3/wiki/Internals#d3_dispatch
            dispatcher = d3Dispatch.dispatch(
                'customMouseOver',
                'customMouseOut',
                'customMouseMove',
                'customClick'
            ),

            // extractors
            getName = ({name}) => name,
            getPctChange = ({pctChange}) => pctChange,
            getValue = ({value}) => value,

            _labelsFormatValue = ( { isNotFilter, pctOfSet, parent, value } ) => {
                let pctLabel = '';

                // exclude this on NOT filters
                if ( isNotFilter )
                    return '';

                // don't include this label on child elements (hasparent)
                // elements
                if ( pctOfSet && !parent ) {
                    pctLabel = '  | ' + pctOfSet + '%';
                }

                if(Number(value) === 1) {
                    // localize, remove the s
                    // (complaint vs complaints)
                    labelsSuffix = labelsSuffix.replace( /s$/, '' );
                }

                return d3Format.format( labelsNumberFormat )( value ) + ' ' + labelsSuffix + pctLabel;
            },

            _labelsFormatPct = ({pctChange}) => {
                if (isNaN(pctChange))
                    return '----';

                if (Math.abs(pctChange) === 999999)
                    return '';

                const prepend = pctChange > 0 ? '+': '';

                return prepend + d3Format.format(labelsNumberFormat)(pctChange) + '%';
            },

            // labels per row, aka XX Complaints
            _labelsHorizontalX = ({value}) => xScale(value) + labelsMargin,
            _labelsHorizontalY= ({name}) => { return yScale(name) + (labelsSize * (3/8)); };

        /**
         * This function creates the graph using the selection as container
         * @param  {D3Selection} _selection A d3 selection that represents
         *                                  the container(s) where the chart(s) will be rendered
         * @param {RowChartData} _data The data to attach and generate the chart
         */
        function exports(_selection) {
            _selection.each(function(_data) {
                chartWidth = width - margin.left - margin.right - (yAxisPaddingBetweenChart * 1.2) - 50;
                chartHeight = height - margin.top - margin.bottom;
                ({data, dataZeroed} = sortData(cleanData(_data)));
                buildScales();
                buildAxis();
                buildSVG(this);
                buildGradient();
                drawGridLines();
                drawRows();
                drawAxis();
            });
        }

        /**
         * Creates the d3 x and y axis, setting orientations
         * @private
         */
        function buildAxis() {
            xAxis = d3Axis.axisBottom(xScale)
                .ticks(xTicks, numberFormat)
                .tickSizeInner([-chartHeight]);

            yAxis = d3Axis.axisLeft(yScale);
        }

        /**
         * Builds containers for the chart, the axis and a wrapper for all of them
         * Also applies the Margin convention
         * @private
         */
        function buildContainerGroups() {
            let container = svg
                .append('g')
                  .classed('container-group', true)
                  .attr('transform', `translate(${margin.left + yAxisPaddingBetweenChart}, ${margin.top-2})`);

            container
                .append('g').classed('grid-lines-group', true);

            container
                .append('g').classed('chart-group', true);

            // labels on the bottom
            container
                .append('g').classed('x-axis-group axis', true);

            // this is the labels on the left, and the line
            container
                .append('g')
                .attr('transform', `translate(${-1 * (yAxisPaddingBetweenChart)}, 0)`)
                .classed('y-axis-group axis', true);


            // the tooltip and also labels on the right
            container
                .append('g').classed('metadata-group', true);
        }

        /**
         * Builds the gradient element to be used later
         * @return {void}
         * @private
         */
        function buildGradient() {
            if (!chartGradientEl && chartGradientColors) {
                chartGradientEl = svg.select('.metadata-group')
                  .append('linearGradient')
                    .attr('id', chartGradientId)
                    .attr('x1', '0%')
                    .attr('y1', '0%')
                    .attr('x2', '100%')
                    .attr('y2', '100%')
                    .attr('gradientUnits', 'userSpaceOnUse')
                    .selectAll('stop')
                     .data([
                        {offset:'0%', color: chartGradientColors[0]},
                        {offset:'50%', color: chartGradientColors[1]}
                    ])
                    .enter()
                      .append('stop')
                        .attr('offset', ({offset}) => offset)
                        .attr('stop-color', ({color}) => color)
            }
        }

        function v(d) {
            return +d.width;
        }

        function ww(d) {
            return +d.value;
        }

        function alpha(values, value) {
            var n = values.length, total = d3.sum(values, value);
            return (chartHeight - (n - 1) * padding * chartHeight / n - 2 * outerPadding * chartHeight / n) / total
        }
        function Wi(values, value, alpha) {
            return function (i) {
                return value(values[i]) * alpha
            }
        }

        function Midi(values, value, alpha) {
            var w = Wi(values, value, alpha), n = values.length;
            return function (_, i) {
                var op = outerPadding * chartHeight / n, p = padding * chartHeight / n;
                return op + d3.sum(values.slice(0, i), value) * alpha + i * p + w(i) / 2;
            }
        }
        let a, mid, w;

        /**
         * Creates the x and y scales of the graph
         * @private
         */
        function buildScales() {
            a = alpha(data, v),	  //scale factor between value and bar width
                mid = Midi(data, v, a),	//mid-point displacement of bar i
                w = Wi(data, v, a);		  //width of bar i

            let percentageAxis = Math.min(percentageAxisToMaxRatio * d3Array.max(data, getValue))

            xScale = d3Scale.scaleLinear()
                .domain([0, percentageAxis])
                .rangeRound([0, chartWidth]);

            yScale = d3Scale.scaleOrdinal()
                .domain(data.map(getName))
                .range(data.map(mid)); //force irregular intervals based on
            // value


            if (shouldReverseColorList) {
                colorList = data.map(d => d)
                                .reverse()
                                .map(({name}, i) => ({
                                        name,
                                        color: colorSchema[i % colorSchema.length]}
                                    ));
            } else {
                colorList = data.map(d => d)
                                .map(({name}, i) => ({
                                        name,
                                        color: colorSchema[i % colorSchema.length]}
                                    ));
            }

            colorMap = (item) => colorList.filter(({name}) => name === item)[0].color;
        }

        /**
         * Builds the SVG element that will contain the chart
         * @param  {HTMLElement} container DOM element that will work as the container of the graph
         * @private
         */
        function buildSVG(container) {
            containerRoot = container;
            if (!svg) {
                svg = d3Selection.select(container)
                    .append('svg')
                      .classed('britechart row-chart', true);

                svg.append('rect')
                    .classed('export-wrapper', true)
                    .attr('width', width)
                    .attr('height', height)
                    .attr('fill', 'white');

                buildContainerGroups();
            }

            svg
                .attr('width', width)
                .attr('height', height);
        }

        /**
         * Cleaning data casting the values and names to the proper type while keeping
         * the rest of properties on the data
         * It also creates a set of zeroed data (for animation purposes)
         * @param  {RowChartData} originalData  Raw data as passed to the container
         * @return  {RowChartData}              Clean data
         * @private
         */
        function cleanData(originalData) {
            let data = originalData.reduce((acc, d) => {
                d.name = String(d[nameLabel]);
                d.pctOfSet = +d[pctOfSetLabel];
                d.pctChange = +d[pctChangeLabel];
                d.value = +d[valueLabel];
                d.width = +d.width;

                return [...acc, d];
            }, []);

            const dataZeroed = data.slice();

            return { data, dataZeroed };
        }

        /**
         * A utility function that checks if custom gradient
         * color map should be applied if specified by the user
         * @param {String} name - row's data point name
         * @return {void}
         * @private
         */
        function computeColor(name) {
            return chartGradientColors ? `url(#${chartGradientId})` : colorMap(name);
        }

        /**
         * Sorts data if orderingFunction is specified
         * @param  {RowChartData}     clean unordered data
         * @return  {RowChartData}    clean ordered data
         * @private
         */
        function sortData(unorderedData) {
            let {data, dataZeroed} = unorderedData;

            if (orderingFunction) {
                data.sort(orderingFunction);
                dataZeroed.sort(orderingFunction)
            }

            return { data, dataZeroed };
        }


        /**
         * utility function if we are a Root Row, big font, etc
         * @param d
         * @returns {*}
         */
        function isParent(d){
            return data.find((o) => {
                return (o.name === d.name || o.name === d) && o.isParent;
            })
        }
        /**
         * utility function to get font size for a row
         * @param d
         * @returns {string}
         */
        function getFontSize(d){
            const e = isParent(d);
            return e ? `${labelsSize}px` : `${labelsSizeChild}px`;
        }

        /**
         * Utility function that wraps a text into the given width
         * @param  {D3Selection} text         Text to write
         * @param  {Number} containerWidth
         * @private
         */
        function wrapText(text, containerWidth) {
            const lineHeight = yAxisLineWrapLimit > 1 ? .8 : 1.2;
            textHelper.wrapTextWithEllipses(text, containerWidth, 0, yAxisLineWrapLimit, lineHeight);
        }

        function addVisibilityToggle(elem){
            elem.each( function() {
                elem = d3Selection.select( this );
                let textHgt = elem.node().getBBox().height/2;
                let group = elem.append('svg')
                    .attr('class', (d) => {
                        return 'visibility-' + getIndex(d);
                    })
                    .attr('x', -(margin.left-5))
                    .attr('y', -textHgt)
                    .attr('width', '15')
                    .attr('height', '15')
                    .attr('viewBox', '0 0 932.15 932.15')
                    .attr('fill', '#0072ce')
                    .attr('fill-opacity', 0)
                    .on( 'mouseover', function( d ) {
                        rowHoverOver(d);
                    } )
                    .on('mouseout', function(d) {
                        rowHoverOut(d);
                    })
                    .append('g');

                group.append( 'path' )
                    .attr('d', 'M466.075,161.525c-205.6,0-382.8,121.2-464.2,296.1c-2.5,5.3-2.5,11.5,0,16.9c81.4,174.899,258.601,296.1,464.2,296.1 ' +
                        's382.8-121.2,464.2-296.1c2.5-5.3,2.5-11.5,0-16.9C848.875,282.725,671.675,161.525,466.075,161.525z M466.075,676.226 ' +
                        'c-116.1,0-210.1-94.101-210.1-210.101c0-116.1,94.1-210.1,210.1-210.1c116.1,0,210.1,94.1,210.1,210.1 ' +
                        'S582.075,676.226,466.075,676.226z');

                group.append('circle')
                    .attr('cx', '466.075')
                    .attr('cy', '466.025')
                    .attr('r', '134.5');

            } );
        }

        function addExpandToggle(elem){
            elem.each( function() {
                d3Selection.select( this ).selectAll('polygon').remove();
                elem = d3Selection.select( this );
                elem.append( 'polygon' )
                    .attr( 'transform', ( d ) => {
                        // determine if it is open
                        // if there are no children we rotate it
                        const e = data.find((o)=>{
                            return o.parent === d
                        });
                        return e ? `translate(${yAxisPaddingBetweenChart-5}, 2.5) rotate(180)` : `translate(${yAxisPaddingBetweenChart-15}, -2.5)`;
                    } )
                    .attr( 'points', function( d ) {
                        return '0,0 10,0 5,5';
                    } )
                    .style( 'fill', ( d ) => {
                        return '#0072ce';
                    } )
                    .style( 'fill-opacity', ( d ) => {
                        // if there are no children, make this transparent
                        const e = data.find((o)=>{
                            return o.name === d && o.hasChildren
                        });
                        return e ? 1 : 0;
                    } );
            } );
        }
        /**
         * Draws the x and y axis on the svg object within their
         * respective groups
         * @private
         */
        function drawAxis() {
            let labelsBoxWidth = margin.left;
            svg.select('.x-axis-group.axis')
                .attr('transform', `translate(0, ${chartHeight})`)
                .call(xAxis);

            svg.select('.y-axis-group.axis')
                .call(yAxis);

            // adding the eyeball
            if(!isPrintMode) {
                svg.selectAll( '.y-axis-group.axis .tick' )
                    .call( addVisibilityToggle );
                labelsBoxWidth = margin.left - yAxisPaddingBetweenChart - 30;
            }

            svg.selectAll('.y-axis-group.axis .tick text')
                .classed('child', function(d) {
                    // lets us know it's a child element
                    return data.find((o) => {
                        return o.name === d;
                    }).parent;
                })
                .classed('print-mode', isPrintMode)
                .on( 'mouseover', function( d ) {
                    rowHoverOver(d);
                } )
                .on('mouseout', function(d) {
                    rowHoverOut(d);
                })
                // move text right so we have room for the eyeballs
                .call(wrapText, labelsBoxWidth)
                .selectAll('tspan')
                .attr('font-size', getFontSize);

            // adding the down arrow for parent elements
            if(!isPrintMode) {
                svg.selectAll( '.y-axis-group.axis .tick' )
                    .classed( 'expandable', function( d ) {
                        // lets us know it's a parent element
                        return data.find( ( o ) => {
                            return o.name === d;
                        } ).hasChildren;
                    } )
                    .call( addExpandToggle );
            }
        }

        /**
         * Draws the rows along the x axis
         * @param  {D3Selection} rows Selection of rows
         * @return {void}
         */
        function drawHorizontalRows(rows) {
            // Enter + Update
            // add background bars first
            const bargroups = rows.enter()
                .append('g')
                .attr( 'class', function(d, i){
                    return `row_${i} row-wrapper`;
                } );

            bargroups.append( 'rect' )
                .classed( 'bg', true )
                .attr( 'y', chartHeight )
                .attr( 'x', 0 )
                .on( 'click', function( d ) {
                    handleClick( this, d, chartWidth, chartHeight );
                } )
                .merge( rows )
                .attr( 'x', 0 )
                .attr( 'y', function (d, i) {
                    return yScale(d.name) - a * d.width/2;	//center the bar on the tick
                })
                .attr( 'height', function (d) {
                    return a * d.width;	//`a` already accounts for both types of padding
                } )
                .attr( 'width', chartWidth )
                .attr( 'fill', backgroundColor);

            bargroups.append( 'rect' )
                .classed( 'bg-hover', true )
                .attr( 'y', chartHeight )
                .attr( 'x', 0 )
                .merge( rows )
                .attr( 'x',  -margin.left - 30)
                .attr( 'y', function (d, i) {
                    return yScale(d.name) - a * d.width/2;	//center the bar on the tick
                })
                .attr( 'height', function (d) {
                    return a * d.width;	//`a` already accounts for both types of padding
                } )
                .on( 'mouseover', rowHoverOver )
                .on('mouseout', rowHoverOut)
                .attr( 'width', width )
                .attr( 'fill', '#d6e8fa')
                .attr( 'fill-opacity', 0);


            // now add the actual bars to what we got
            bargroups
                .append( 'rect' )
                .attr( 'class', function(d){
                    return 'pct';
                } )
                .attr( 'y', chartHeight )
                .attr( 'x', 0 )
                .attr( 'height', function (d) {
                    return a * d.width;	//`a` already accounts for both types of padding
                } )
                .attr( 'width', ( { value } ) => xScale( value ) )
                .on( 'mouseover', function( d, index, rowList ) {
                    handleMouseOver( this, d, rowList, chartWidth, chartHeight );
                } )
                .on( 'mousemove', function( d ) {
                    handleMouseMove( this, d, chartWidth, chartHeight );
                } )
                .on( 'mouseout', function( d, index, rowList ) {
                    handleMouseOut( this, d, rowList, chartWidth, chartHeight );
                } )
                .on( 'click', function( d ) {
                    handleClick( this, d, chartWidth, chartHeight );
                } )
                .merge( rows )
                .attr( 'x', 0 )
                .attr( 'y', function (d, i) {
                    return yScale(d.name) - a * d.width/2;
                    //center the bar on the tick
                })
                .attr( 'height',function (d) {
                    return a * d.width;	//`a` already accounts for both types of padding
                } )
                .attr( 'width', ( { value } ) => xScale( value ) )
                .attr( 'fill', ( d ) => {
                    return computeColor( d.name );
                } )
                .attr('fill-opacity', (d)=>{
                    return d.parent ? 0.5 : 1;
                });
            if(enableLabels) {
                const backgroundRows = d3Selection.select( '.chart-group .bg' );
                const bgWidth = backgroundRows.node().getBBox().x || backgroundRows.node().getBoundingClientRect().width;

                bargroups.append( 'text' )
                    .classed( 'percentage-label', true )
                    .classed('child', function(d) {
                        return data.find((o) => {
                            return o.name === d.name && !o.isParent;
                        });
                    })
                    .attr( 'x', _labelsHorizontalX )
                    .attr( 'y', _labelsHorizontalY )
                    .text( _labelsFormatValue )
                    .attr( 'font-size', getFontSize )
                    .attr( 'fill', ( d, i ) => {
                        const barWidth = xScale( d.value );
                        const labels = bargroups.selectAll( 'text' );
                        const textWidth = labels._groups[ i ][ 0 ].getComputedTextLength() + 10;
                        return ( bgWidth > 0 && bgWidth - barWidth < textWidth ) ? '#FFF' : '#000';
                    } )
                    .attr( 'transform', ( d, i ) => {
                        const barWidth = xScale( d.value );
                        const labels = bargroups.selectAll( 'text' );
                        const textWidth = labels._groups[ i ][ 0 ].getComputedTextLength() + 10;
                        if ( bgWidth > 0 && bgWidth - barWidth < textWidth ) {
                            return `translate(-${textWidth}, 0)`;
                        }
                    } )
                    .on( 'mouseover', rowHoverOver )
                    .on('mouseout', rowHoverOut );
            }

            if(enableYAxisRight && enableLabels) {
                const gunit  = bargroups
                    .append( 'g' )
                    .attr( 'transform', `translate(${chartWidth + 10}, 0)` )
                    .classed( 'change-label-group', true );

                // each group should contain the labels and rows
                gunit.append( 'text' )
                    .attr( 'y', _labelsHorizontalY )
                    .attr('font-size', getFontSize)
                    .attr('font-weight', '600')
                    .style( 'fill', ( d ) => {
                        if(d.pctChange === 0 || isNaN(d.pctChange)) {
                            return '#919395';
                        }
                        return d.pctChange > 0 ? upArrowColor : downArrowColor;
                    } )
                    .text( _labelsFormatPct );

                // arrows up and down to show percent change.
                gunit.append( 'polygon' )
                    .attr( 'transform', ( d ) => {
                        const yPos = _labelsHorizontalY( d );
<<<<<<< HEAD
                           return d.pctChange > 0 ? `translate(30, ${yPos - 10})` : `translate(40, ${yPos+5}) rotate(180)`;
=======
                        if(isParent(d)) {
                            return d.pctChange < 0 ? `translate(65, ${yPos+5}) rotate(180) scale(1.5)` :
                                `translate(50, ${yPos - 15}) scale(1.5)`;
                        }
                        return d.pctChange < 0 ? `translate(50, ${yPos+5}) rotate(180)` : `translate(40, ${yPos - 10})`;
>>>>>>> d33dfc53
                    } )
                    .attr( 'points', function( d ) {
                        return '2,8 2,13 8,13 8,8 10,8 5,0 0,8';
                    } )
                    .style( 'fill', ( d ) => {
                        return d.pctChange > 0 ? upArrowColor : downArrowColor;
                    } )
                    .attr( 'class', function( d ) {
                        return d.pctChange < 0 ? 'down' : 'up';
                    } )
                    // just hide the percentages if the number is bogus
                    .attr( 'fill-opacity', function( d ) {
                        const pctChange = d.pctChange;
                        return ( isNaN( pctChange ) || pctChange === 0 ) ? 0.0 : 1.0;
                    } );
            }
        }

        /**
         * Draws and animates the rows along the x axis
         * @param  {D3Selection} rows Selection of rows
         * @return {void}
         */
        function drawAnimatedHorizontalRows(rows) {
            rows
                .attr( 'x', 0 )
                .attr( 'y', function (d, i) {
                    return yScale(d.name) - a * d.width/2;
                    //center the bar on the tick
                })
                .attr( 'height', function (d) {
                    return a * d.width;	//`a` already accounts for both types of padding
                })
                // .attr( 'fill', ( { name } ) => computeColor( name ) )
                .attr( 'fill', ( d ) => {
                    return computeColor( d.name );
                } )
                .attr('width', 0)
                .transition()
                .duration( animationDuration )
                .ease( ease )
                .attr( 'width', ( { value } ) => xScale( value ) );
        }

        /**
         * Draws the row elements within the chart group
         * @private
         */
        function drawRows() {
            let rows;

            if (isAnimated) {
                rows = svg.select('.chart-group').selectAll('.row')
                    .data(dataZeroed);

                drawHorizontalRows(rows);

                // adding separator line
                svg.select('.chart-group').append('line')
                    .attr('y1', 0)
                    .attr('x1', chartWidth)
                    .attr('y2', chartHeight - 5)
                    .attr('x2', chartWidth)
                    .style('stroke', '#000')
                    .style('stroke-width', 1);

                rows = svg.select('.chart-group').selectAll('.row rect.pct')
                    .data(data);

                    drawAnimatedHorizontalRows(rows);
            } else {
                rows = svg.select('.chart-group').selectAll('rect')
                    .data(data);

                drawHorizontalRows(rows);
            }

            // Exit
            rows.exit()
                .transition()
                .style('opacity', 0)
                .remove();
        }

        /**
         * Draws grid lines on the background of the chart
         * @return void
         */
        function drawGridLines() {
            svg.select('.grid-lines-group')
                .selectAll('line')
                .remove();

            drawHorizontalGridLines();
        }

        /**
         * Draws the grid lines for an horizontal row chart
         * @return {void}
         */
        function drawHorizontalGridLines() {
            maskGridLines = svg.select('.grid-lines-group')
                .selectAll('line.vertical-grid-line')
                .data(xScale.ticks(4))
                .enter()
                  .append('line')
                    .attr('class', 'vertical-grid-line')
                    .attr('y1', (xAxisPadding.left))
                    .attr('y2', chartHeight)
                    .attr('x1', (d) => xScale(d))
                    .attr('x2', (d) => xScale(d));

            drawVerticalExtendedLine();
        }

        /**
         * Draws a vertical line to extend y-axis till the edges
         * @return {void}
         */
        function drawVerticalExtendedLine() {
            baseLine = svg.select('.grid-lines-group')
                .selectAll('line.extended-y-line')
                .data([0])
                .enter()
                  .append('line')
                    .attr('class', 'extended-y-line')
                    .attr('y1', (xAxisPadding.bottom))
                    .attr('y2', chartHeight)
                    .attr('x1', 0)
                    .attr('x2', 0);
        }

        /**
         * Custom OnMouseOver event handler
         * @return {void}
         * @private
         */
        function handleMouseOver(e, d, rowList, chartWidth, chartHeight) {
            dispatcher.call('customMouseOver', e, d, d3Selection.mouse(e), [chartWidth, chartHeight]);
            highlightRowFunction = highlightRowFunction || function() {};

            // eyeball fill-opacity
            rowHoverOver(d);

            if (hasSingleRowHighlight) {
                highlightRowFunction(d3Selection.select(e));
                return;
            }

            rowList.forEach(rowRect => {
                if (rowRect === e) {
                    return;
                }
                highlightRowFunction(d3Selection.select(rowRect));
            });
        }

        function rowHoverOver(d, i) {
            // eyeball fill-opacity 1
            // we should find the index of the currently hovered over row
            let ind = i;
            if(typeof d.name === "string" || typeof d === "string") {
                ind = d.name ? getIndex( d.name ) : getIndex( d );
            }

            d3Selection.select(containerRoot).select('.tick svg.visibility-' + ind).attr('fill-opacity', 1);
            d3Selection.select(containerRoot).select('g.row_' + ind + ' .bg-hover').attr('fill-opacity', 1);
        }

        function rowHoverOut(d, i) {
            // eyeball fill-opacity 0
            // we should find the index of the currently hovered over row
            let ind = i;
            if(typeof d.name === "string" || typeof d === "string") {
                ind = d.name ? getIndex( d.name ) : getIndex( d );
            }

            d3Selection.select(containerRoot).select('.tick svg.visibility-' + ind).attr('fill-opacity', 0);
            d3Selection.select(containerRoot).select('g.row_' + ind + ' .bg-hover').attr('fill-opacity', 0);
        }

        function getIndex(name){
            return data.findIndex((o)=>{
                return o.name === name;
            });
        }
        /**
         * Custom OnMouseMove event handler
         * @return {void}
         * @private
         */
        function handleMouseMove(e, d, chartWidth, chartHeight) {
            dispatcher.call('customMouseMove', e, d, d3Selection.mouse(e), [chartWidth, chartHeight]);
        }

        /**
         * Custom OnMouseOver event handler
         * @return {void}
         * @private
         */
        function handleMouseOut(e, d, rowList, chartWidth, chartHeight) {
            dispatcher.call('customMouseOut', e, d, d3Selection.mouse(e), [chartWidth, chartHeight]);

            // eyeball fill-opacity 0
            rowHoverOut(d);

            rowList.forEach((rowRect) => {
                d3Selection.select(rowRect).attr('fill', ({name}) => colorMap(name));
            });
        }

        /**
         * Custom onClick event handler
         * @return {void}
         * @private
         */
        function handleClick(e, d, chartWidth, chartHeight) {
            dispatcher.call('customClick', e, d, d3Selection.mouse(e), [chartWidth, chartHeight]);
        }

        // API

        /**
         * Gets or Sets the background color of a row in the chart
         * @param  {string} _x desired color of the bar bg in hex
         * @return {string} current color
         * @public
         */
        exports.backgroundColor = function(_x) {
            if (!arguments.length) {
                return backgroundColor;
            }
            backgroundColor = _x;

            return this;
        }

        /**
         * Gets or Sets the up arrow color of a row in the chart
         * @param  {string} _x desired color of the bar bg in hex
         * @return {string} current color
         * @public
         */
        exports.upArrowColor = function(_x) {
            if (!arguments.length) {
                return upArrowColor;
            }
            upArrowColor = _x;

            return this;
        }

        /**
         * Gets or Sets the down arrow color of a row in the chart
         * @param  {string} _x desired color of the bar bg in hex
         * @return {string} current color
         * @public
         */
        exports.downArrowColor = function(_x) {
            if (!arguments.length) {
                return downArrowColor;
            }
            downArrowColor = _x;

            return this;
        }


        /**
         * Gets or Sets the background width of a row in the chart, num in
         * percentage
         * @param  {integer} _x desired width percentage
         * @return {integer} current percentage
         * @public
         */
        exports.backgroundWidth = function(_x) {
            if (!arguments.length) {
                return backgroundWidth;
            }
            backgroundWidth = _x;

            return this;
        }

        /**
         * Gets or Sets the gradient colors of a row in the chart
         * @param  {String[]} _x Desired color gradient for the line (array of two hexadecimal numbers)
         * @return {String[] | module} Current color gradient or Line Chart module to chain calls
         * @public
         */
        exports.chartGradient = function(_x) {
            if (!arguments.length) {
                return chartGradientColors;
            }
            chartGradientColors = _x;

            return this;
        }

        /**
         * Gets or Sets the colorSchema of the chart
         * @param  {String[]} _x Desired colorSchema for the graph
         * @return { colorSchema | module} Current colorSchema or Chart module to chain calls
         * @public
         */
        exports.colorSchema = function(_x) {
            if (!arguments.length) {
                return colorSchema;
            }
            colorSchema = _x;

            return this;
        };

        /**
         * If true, adds labels at the end of the rows
         * @param  {Boolean} [_x=false]
         * @return {Boolean | module}    Current value of enableLabels or Chart module to chain calls
         * @public
         */
        exports.enableLabels = function(_x) {
            if (!arguments.length) {
                return enableLabels;
            }
            enableLabels = _x;

            return this;
        };

        /**
         * If true, adds right axis with the delta change
         * @param  {Boolean} [_x=false]
         * @return {Boolean | module}    Current value of enableYAxisRight or Chart module to chain calls
         * @public
         */
        exports.enableYAxisRight = function(_x) {
            if (!arguments.length) {
                return enableYAxisRight;
            }
            enableYAxisRight = _x;

            return this;
        };

        /**
         * Chart exported to png and a download action is fired
         * @param {String} filename     File title for the resulting picture
         * @param {String} title        Title to add at the top of the exported picture
         * @public
         */
        exports.exportChart = function(filename, title) {
            exportChart.call(exports, svg, filename, title);
        };

        /**
         * Gets or Sets the hasPercentage status
         * @param  {boolean} _x     Should use percentage as value format
         * @return {boolean | module} Is percentage used or Chart module to chain calls
         * @public
         */
        exports.hasPercentage = function(_x) {
            if (!arguments.length) {
                return numberFormat === PERCENTAGE_FORMAT;
            }
            if (_x) {
                numberFormat = PERCENTAGE_FORMAT;
            } else {
                numberFormat = NUMBER_FORMAT;
            }

            return this;
        };

        /**
         * Gets or Sets the hasSingleRowHighlight status.
         * If the value is true (default), only the hovered row is considered to
         * be highlighted and will be darkened by default. If the value is false,
         * all the rows but the hovered row are considered to be highlighted
         * and will be darkened (by default). To customize the row highlight or
         * remove it completely, use highlightRowFunction instead.
         * @param  {boolean} _x        Should highlight the hovered row
         * @return {boolean | module} Is hasSingleRowHighlight used or Chart module to chain calls
         * @public
         */
        exports.hasSingleRowHighlight = function(_x) {
            if (!arguments.length) {
                return hasSingleRowHighlight;
            }
            hasSingleRowHighlight = _x;

            return this;
        }

        /**
         * Gets or Sets the height of the chart
         * @param  {number} _x Desired width for the graph
         * @return {height | module} Current height or Chart module to chain calls
         * @public
         */
        exports.height = function(_x) {
            if (!arguments.length) {
                return height;
            }
            height = _x;

            return this;
        };

        /**
         * Gets or Sets the highlightRowFunction function. The callback passed to
         * this function returns a row selection from the row chart. Use this function
         * if you want to apply a custom behavior to the highlighted row on hover.
         * When hasSingleRowHighlight is true the highlighted row will be the
         * one that was hovered by the user. When hasSingleRowHighlight is false
         * the highlighted rows are all the rows but the hovered one. The default
         * highlight effect on a row is darkening the highlighted row(s) color.
         * @param  {Function} _x        Desired operation operation on a hovered row passed through callback
         * @return {highlightRowFunction | module} Is highlightRowFunction used or Chart module to chain calls
         * @public
         * @example rowChart.highlightRowFunction(row => row.attr('fill', 'blue'))
         * rowChart.highlightRowFunction(null) // will disable the default highlight effect
         */
        exports.highlightRowFunction = function(_x) {
            if (!arguments.length) {
                return highlightRowFunction;
            }
            highlightRowFunction = _x;

            return this;
        }

        /**
         * Gets or Sets the isAnimated property of the chart, making it to animate when render.
         * By default this is 'false'
         *
         * @param  {Boolean} _x Desired animation flag
         * @return {isAnimated | module} Current isAnimated flag or Chart module
         * @public
         */
        exports.isAnimated = function(_x) {
            if (!arguments.length) {
                return isAnimated;
            }
            isAnimated = _x;

            return this;
        };

        /**
         * Gets or Sets the horizontal direction of the chart
         * @param  {number} _x Desired horizontal direction for the graph
         * @return { isHorizontal | module} If it is horizontal or Chart module to chain calls
         * @public
         */
        exports.isHorizontal = function(_x) {
            if (!arguments.length) {
                return isHorizontal;
            }
            isHorizontal = _x;

            return this;
        };

        /**
         * Offset between end of row and start of the percentage rows
         * @param  {number} [_x=7] margin offset from end of row
         * @return {number | module}    Current offset or Chart module to chain calls
         * @public
         */
        exports.labelsMargin = function(_x) {
            if (!arguments.length) {
                return labelsMargin;
            }
            labelsMargin = _x;

            return this;
        }

        /**
         * Gets or Sets the labels number format
         * @param  {string} [_x=",f"] desired label number format for the row chart
         * @return {string | module} Current labelsNumberFormat or Chart module to chain calls
         * @public
         */
        exports.labelsNumberFormat = function(_x) {

            if (!arguments.length) {
                return labelsNumberFormat;
            }
            labelsNumberFormat = _x;

            return this;
        }

        exports.labelsSuffix = function(_x) {

            if (!arguments.length) {
                return labelsSuffix;
            }
            labelsSuffix = _x;

            return this;
        }

        /**
         * Get or Sets the labels text size
         * @param  {number} [_x=12] label font size
         * @return {number | module}    Current text size or Chart module to chain calls
         * @public
         */
        exports.labelsSize = function(_x) {
            if (!arguments.length) {
                return labelsSize;
            }
            labelsSize = _x;

            return this;
        };

        /**
         * Get or Sets the labels text size for child rows
         * @param  {number} [_x=12] label font size
         * @return {number | module} Current text size or Chart module to chain calls
         * @public
         */
        exports.labelsSizeChild = function(_x) {
            if (!arguments.length) {
                return labelsSizeChild;
            }
            labelsSizeChild = _x;

            return this;
        };


        /**
         * Get or Sets the labels text size for the percentages
         * @param  {number} [_x=12] label font size
         * @return {number | module}    Current text size or Chart module to chain calls
         * @public
         */
        exports.pctChangeLabelSize = function(_x) {
            if (!arguments.length) {
                return pctChangeLabelSize;
            }
            pctChangeLabelSize
                = _x;

            return this;
        };

        /**
         * Gets or Sets the loading state of the chart
         * @param  {string} markup Desired markup to show when null data
         * @return {loadingState | module} Current loading state markup or Chart module to chain calls
         * @public
         */
        exports.loadingState = function(_markup) {
            if (!arguments.length) {
                return loadingState;
            }
            loadingState = _markup;

            return this;
        };

        /**
         * Gets or Sets the margin of the chart
         * @param  {object} _x Margin object to get/set
         * @return {margin | module} Current margin or Chart module to chain calls
         * @public
         */
        exports.margin = function(_x) {
            if (!arguments.length) {
                return margin;
            }
            margin = {
                ...margin,
                ..._x
            };

            return this;
        };

        /**
         * Gets or Sets the nameLabel of the chart
         * @param  {Number} _x Desired nameLabel for the graph
         * @return {nameLabel | module} Current nameLabel or Chart module to chain calls
         * @public
         */
        exports.nameLabel = function(_x) {
            if (!arguments.length) {
                return nameLabel;
            }
            nameLabel = _x;

            return this;
        };

        /**
         * Gets or Sets the number format of the row chart
         * @param  {string} _x Desired number format for the row chart
         * @return {numberFormat | module} Current numberFormat or Chart module to chain calls
         * @public
         */
        exports.numberFormat = function(_x) {
            if (!arguments.length) {
                return numberFormat;
            }
            numberFormat = _x;

            return this;
        }

        /**
         * Exposes an 'on' method that acts as a bridge with the event dispatcher
         * We are going to expose this events:
         * customMouseOver, customMouseMove, customMouseOut, and customClick
         *
         * @return {module} Row Chart
         * @public
         */
        exports.on = function() {
            let value = dispatcher.on.apply(dispatcher, arguments);

            return value === dispatcher ? exports : value;
        };

        /**
         * Configurable extension of the x axis
         * if your max point was 50% you might want to show x axis to 60%, pass 1.2
         * @param  {number} _x ratio to max data point to add to the x axis
         * @return {ratio | module} Current ratio or Chart module to chain calls
         * @public
         */
        exports.percentageAxisToMaxRatio = function(_x) {
            if (!arguments.length) {
                return percentageAxisToMaxRatio;
            }
            percentageAxisToMaxRatio = _x;

            return this;
        }

        /**
         * Gets or Sets whether the color list should be reversed or not
         * @param  {boolean} _x     Should reverse the color list
         * @return {boolean | module} Is color list being reversed or Chart module to chain calls
         * @public
         */
        exports.shouldReverseColorList = function(_x) {
            if (!arguments.length) {
                return shouldReverseColorList;
            }
            shouldReverseColorList = _x;

            return this;
        };


        /**
         * Gets or Sets whether the chart should show the expand toggles/eyeball
         * @param  {boolean} _x Should we show the expand toggles?
         * @return {boolean | module} do we expand toggles
         * @public
         */
        exports.isPrintMode = function(_x) {
            if (!arguments.length) {
                return isPrintMode;
            }
            isPrintMode = _x;

            return this;
        };


        /**
         * Changes the order of items given the custom function
         * @param  {Function} _x             A custom function that sets logic for ordering
         * @return {(Function | Module)}   A custom ordering function or Chart module to chain calls
         * @public
         */
        exports.orderingFunction = function(_x) {
            if (!arguments.length) {
                return orderingFunction;
            }
            orderingFunction = _x;

            return this;
        }

        /**
         * Gets or Sets the pctChangeLabel of the chart
         * @param  {Number} _x Desired pctChangeLabel for the graph
         * @return { valueLabel | module} Current pctChangeLabel or Chart module to chain calls
         * @public
         */
        exports.pctChangeLabel = function(_x) {
            if (!arguments.length) {
                return pctChangeLabel;
            }
            pctChangeLabel = _x;

            return this;
        };


        /**
         * Gets or Sets the pctOfSet of the chart
         * @param  {Number} _x Desired pctOfSet for the graph
         * @return { valueLabel | module} Current pctOfSet or Chart module to chain calls
         * @public
         */
        exports.pctOfSet = function(_x) {
            if (!arguments.length) {
                return pctOfSet;
            }
            pctOfSet = _x;

            return this;
        };

        /**
         * Gets or Sets the yAxisLineWrapLimit of the chart, default 2
         * @param  {Number} _x Desired yAxisLineWrapLimit for the graph
         * @return { valueLabel | module} Current valueLabel or Chart module to chain calls
         * @public
         */
        exports.yAxisLineWrapLimit = function(_x) {
            if (!arguments.length) {
                return yAxisLineWrapLimit;
            }
            yAxisLineWrapLimit = _x;

            return this;
        };


        /**
         * Gets or Sets the valueLabel of the chart
         * @param  {Number} _x Desired valueLabel for the graph
         * @return { valueLabel | module} Current valueLabel or Chart module to chain calls
         * @public
         */
        exports.valueLabel = function(_x) {
            if (!arguments.length) {
                return valueLabel;
            }
            valueLabel = _x;

            return this;
        };

        /**
         * Gets or Sets the width of the chart
         * @param  {number} _x Desired width for the graph
         * @return {width | module} Current width or Chart module to chain calls
         * @public
         */
        exports.width = function(_x) {
            if (!arguments.length) {
                return width;
            }
            width = _x;

            return this;
        };

        /**
         * Gets or Sets the number of ticks of the x axis on the chart
         * (Default is 5)
         * @param  {Number} _x          Desired horizontal ticks
         * @return {Number | module}    Current xTicks or Chart module to chain calls
         * @public
         */
        exports.xTicks = function (_x) {
            if (!arguments.length) {
                return xTicks;
            }
            xTicks = _x;

            return this;
        };

        /**
         * Space between y axis and chart
         * (Default 10)
         * @param  {Number} _x          Space between y axis and chart
         * @return {Number| module}     Current value of yAxisPaddingBetweenChart or Chart module to chain calls
         * @public
         */
        exports.yAxisPaddingBetweenChart = function(_x) {
            if (!arguments.length) {
                return yAxisPaddingBetweenChart;
            }
            yAxisPaddingBetweenChart = _x;

            return this;
        };

        /**
         * Gets or Sets the number of vertical ticks on the chart
         * (Default is 6)
         * @param  {Number} _x          Desired number of vertical ticks for the graph
         * @return {Number | module}    Current yTicks or Chart module to chain calls
         * @public
         */
        exports.yTicks = function(_x) {
            if (!arguments.length) {
                return yTicks;
            }
            yTicks = _x;

            return this;
        };

        return exports;
    };

});<|MERGE_RESOLUTION|>--- conflicted
+++ resolved
@@ -118,7 +118,7 @@
             ease = d3Ease.easeQuadInOut,
             animationDuration = 800,
             animationStepRatio = 70,
-            backgroundColor = '#f7f8f9',
+            backgroundColor = '#bebebe',
             backgroundWidth = 70,
             downArrowColor = '#20AA3F',
             upArrowColor = '#D14124',
@@ -723,15 +723,11 @@
                 gunit.append( 'polygon' )
                     .attr( 'transform', ( d ) => {
                         const yPos = _labelsHorizontalY( d );
-<<<<<<< HEAD
-                           return d.pctChange > 0 ? `translate(30, ${yPos - 10})` : `translate(40, ${yPos+5}) rotate(180)`;
-=======
                         if(isParent(d)) {
                             return d.pctChange < 0 ? `translate(65, ${yPos+5}) rotate(180) scale(1.5)` :
                                 `translate(50, ${yPos - 15}) scale(1.5)`;
                         }
                         return d.pctChange < 0 ? `translate(50, ${yPos+5}) rotate(180)` : `translate(40, ${yPos - 10})`;
->>>>>>> d33dfc53
                     } )
                     .attr( 'points', function( d ) {
                         return '2,8 2,13 8,13 8,8 10,8 5,0 0,8';
