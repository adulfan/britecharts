--- conflicted
+++ resolved
@@ -96,7 +96,7 @@
             labelsMargin = 7,
             labelsNumberFormat = NUMBER_FORMAT,
             labelsSuffix = '',
-            labelsSize = 18,
+            labelsSize = 12,
             padding = 0.1,
             betweenRowsPadding = 0.1,
             outerPadding = 0.3,
@@ -359,19 +359,13 @@
                     .append('svg')
                       .classed('britechart row-chart', true);
 
-                svg.append('rect')
-                    .classed('export-wrapper', true)
-                    .attr('width', width)
-                    .attr('height', height)
-                    .attr('fill', 'white');
-
                 buildContainerGroups();
             }
+
             svg
                 .attr('width', width)
                 .attr('height', height);
-            }
-
+        }
 
         /**
          * Cleaning data casting the values and names to the proper type while keeping
@@ -450,6 +444,12 @@
                     .attr('viewBox', '0 0 932.15 932.15')
                     .attr('fill', '#0072ce')
                     .attr('fill-opacity', 0)
+                    .on( 'mouseover', function( d ) {
+                        rowHoverOver(d);
+                    } )
+                    .on('mouseout', function(d) {
+                        rowHoverOut(d);
+                    })
                     .append('g');
 
                 group.append( 'path' )
@@ -519,15 +519,12 @@
                         return o.name === d;
                     }).parent;
                 })
-<<<<<<< HEAD
-=======
                 .on( 'mouseover', function( d ) {
                     rowHoverOver(d);
                 } )
                 .on('mouseout', function(d) {
                     rowHoverOut(d);
                 });
->>>>>>> c81d7ed5
                 // move text right so we have room for the eyeballs
                 //.call(wrapText, margin.left - yAxisPaddingBetweenChart - 30);
 
@@ -588,12 +585,8 @@
                 .attr( 'height', function (d) {
                     return a * d.width;	//`a` already accounts for both types of padding
                 } )
-                .on( 'mouseover', function( d ) {
-                    rowHoverOver(d);
-                } )
-                .on('mouseout', function(d) {
-                   rowHoverOut(d);
-                })
+                .on( 'mouseover', rowHoverOver )
+                .on('mouseout', rowHoverOut)
                 .attr( 'width', width )
                 .attr( 'fill', '#d6e8fa')
                 .attr( 'fill-opacity', 0);
@@ -603,7 +596,7 @@
             bargroups
                 .append( 'rect' )
                 .attr( 'class', function(d){
-                    return 'pct';//+ d.name.toLowerCase();
+                    return 'pct';
                 } )
                 .attr( 'y', chartHeight )
                 .attr( 'x', 0 )
@@ -661,12 +654,8 @@
                             return `translate(-${textWidth}, 0)`;
                         }
                     } )
-                    .on( 'mouseover', function( d ) {
-                        rowHoverOver(d);
-                     } )
-                    .on('mouseout', function(d) {
-                        rowHoverOut(d);
-                    });
+                    .on( 'mouseover', rowHoverOver )
+                    .on('mouseout', rowHoverOut );
             }
 
             if(enableYAxisRight && enableLabels) {
@@ -678,7 +667,7 @@
                 // each group should contain the labels and rows
                 gunit.append( 'text' )
                     .attr( 'y', _labelsHorizontalY )
-                    .attr('font-size', '18')
+                    .attr('font-size', '10')
                     .attr('font-weight', '600')
                     .style( 'fill', ( d ) => {
                         if(d.pctChange === 0 || isNaN(d.pctChange)) {
@@ -691,7 +680,7 @@
                 gunit.append( 'polygon' )
                     .attr( 'transform', ( d ) => {
                         const yPos = _labelsHorizontalY( d );
-                        return d.pctChange < 0 ? `translate(60, ${yPos+4}) rotate(180)` : `translate(50, ${yPos - 13})`;
+                        return d.pctChange < 0 ? `translate(40, ${yPos+5}) rotate(180)` : `translate(30, ${yPos - 10})`;
                     } )
                     .attr( 'points', function( d ) {
                         return '2,8 2,13 8,13 8,8 10,8 5,0 0,8';
@@ -849,20 +838,28 @@
             });
         }
 
-        function rowHoverOver(d) {
+        function rowHoverOver(d, i) {
             // eyeball fill-opacity 1
             // we should find the index of the currently hovered over row
-            const ind = getIndex(d.name);
+            let ind = i;
+            if(typeof d.name === "string" || typeof d === "string") {
+                ind = d.name ? getIndex( d.name ) : getIndex( d );
+            }
 
             d3Selection.select(containerRoot).select('.tick svg.visibility-' + ind).attr('fill-opacity', 1);
-        }
-
-        function rowHoverOut(d) {
+            d3Selection.select(containerRoot).select('g.row_' + ind + ' .bg-hover').attr('fill-opacity', 1);
+        }
+
+        function rowHoverOut(d, i) {
             // eyeball fill-opacity 0
             // we should find the index of the currently hovered over row
-            const ind = getIndex(d.name);
+            let ind = i;
+            if(typeof d.name === "string" || typeof d === "string") {
+                ind = d.name ? getIndex( d.name ) : getIndex( d );
+            }
 
             d3Selection.select(containerRoot).select('.tick svg.visibility-' + ind).attr('fill-opacity', 0);
+            d3Selection.select(containerRoot).select('g.row_' + ind + ' .bg-hover').attr('fill-opacity', 0);
         }
 
         function getIndex(name){
