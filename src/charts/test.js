define(function(require) {
    'use strict';

    console.log(' testing 123! ');

    const d3Array = require('d3-array');
    const d3Ease = require('d3-ease');
    const d3Axis = require('d3-axis');
    const d3Color = require('d3-color');
    const d3Dispatch = require('d3-dispatch');
    const d3Format = require('d3-format');
    const d3Scale = require('d3-scale');
    const d3Selection = require('d3-selection');
    const d3Transition = require('d3-transition');

    const textHelper = require('./helpers/text');
    const {exportChart} = require('./helpers/export');
    const colorHelper = require('./helpers/color');
    const {test} = require('./helpers/load');
    const {uniqueId} = require('./helpers/number');

    const PERCENTAGE_FORMAT = '%';
    const NUMBER_FORMAT = ',f';


    /**
     * @typedef TestChartData
     * @type {Object[]}
     * @property {Number} value        Value of the group (required)
     * @property {String} name         Name of the group (required)
     *
     * @example
     * [
     *     {
     *         value: 1,
     *         name: 'foobar',
     *         pctChange: 23
     *     },
     *     {
     *         value: 1,
     *         name: 'luminous',
     *         pctChange: 20
     *     }
     * ]
     */

    /**
     * Test Chart reusable API class that renders a
     * simple and configurable test chart.
     *
     * @module Test
     * @tutorial test
     * @requires d3-array, d3-axis, d3-dispatch, d3-scale, d3-selection
     *
     * @example
     * var testChart = test();
     *
     * testChart
     *     .height(500)
     *     .width(800);
     *
     * d3Selection.select('.css-selector')
     *     .datum(dataset)
     *     .call(testChart);
     *
     */
    return function module() {

        let margin = {
                top: 20,
                right: 20,
                bottom: 30,
                left: 40
            },
            width = 960,
            height = 500,
            loadingState = test,
            data,
            dataZeroed,
            chartWidth, chartHeight,
            xScale, yScale, yScale2,
            colorSchema = colorHelper.singleColors.aloeGreen,
            colorList,
            colorMap,
            chartGradientColors = null,
            chartGradient = null,
            chartGradientEl,
            chartGradientId = uniqueId('test-gradient'),
            yTicks = 5,
            xTicks = 5,
            percentageAxisToMaxRatio = 1,
            numberFormat = NUMBER_FORMAT,
            enableLabels = false,
            labelsMargin = 7,
            labelsNumberFormat = NUMBER_FORMAT,
            labelsSuffix = '',
            labelsSize = 12,
            betweenTestsPadding = 0.1,
            xAxis, yAxis, yAxis2,
            xAxisPadding = {
                top: 0,
                left: 0,
                bottom: 0,
                right: 0
            },
            yAxisPaddingBetweenChart = 10,
            yAxisLineWrapLimit = 1,
            isHorizontal = false,
            svg,

            hasSingleTestHighlight = true,
            isAnimated = false,
            ease = d3Ease.easeQuadInOut,
            animationDuration = 800,
            animationStepRatio = 70,
            interTestDelay = (d, i) => animationStepRatio * i,

            highlightTestFunction = (testSelection) => testSelection.attr('fill', ({name}) => d3Color.color(colorMap(name)).darker()),
            orderingFunction,

            valueLabel = 'value',
            nameLabel = 'name',
            pctChangeLabel = 'pctChange',
            labelEl,

            baseLine,
            maskGridLines,
            shouldReverseColorList = true,

            // Dispatcher object to broadcast the mouse events
            // Ref: https://github.com/mbostock/d3/wiki/Internals#d3_dispatch
            dispatcher = d3Dispatch.dispatch(
                'customMouseOver',
                'customMouseOut',
                'customMouseMove',
                'customClick'
            ),

            // extractors
            getName = ({name}) => name,
            getPctChange = ({pctChange}) => pctChange,
            getValue = ({value}) => value,

            _labelsFormatValue = ({value}) => d3Format.format(labelsNumberFormat)(value) + ' ' + labelsSuffix,

            // labels per bar, aka XX Complaints
            _labelsHorizontalX = ({value}) => xScale(value) + labelsMargin,
            _labelsHorizontalY= ({name}) => yScale(name) + (yScale.bandwidth() / 2) + (labelsSize * (3/8)),

            // vertical axis labels
            _labelsVerticalX = ({name}) => xScale(name),
            _labelsVerticalY = ({value}) => yScale(value) - labelsMargin,
            _labelsVerticalY1 = ({pctChange}) => yScale2(pctChange) - labelsMargin;

        /**
         * This function creates the graph using the selection as container
         * @param  {D3Selection} _selection A d3 selection that represents
         *                                  the container(s) where the chart(s) will be rendered
         * @param {TestChartData} _data The data to attach and generate the chart
         */
        function exports(_selection) {
            _selection.each(function(_data) {
                chartWidth = width - margin.left - margin.right - (yAxisPaddingBetweenChart * 1.2);
                chartHeight = height - margin.top - margin.bottom;
                ({data, dataZeroed} = sortData(cleanData(_data)));

                buildScales();
                buildAxis();
                buildSVG(this);
                buildGradient();
                drawGridLines();
                drawTests();
                drawAxis();
                if (enableLabels) {
                    drawLabels();
                }
            });
        }

        /**
         * Creates the d3 x and y axis, setting orientations
         * @private
         */
        function buildAxis() {
            console.log('build axis');
            if (isHorizontal) {
                xAxis = d3Axis.axisBottom(xScale)
                    .ticks(xTicks, numberFormat)
                    .tickSizeInner([-chartHeight]);

                yAxis = d3Axis.axisLeft(yScale);

                yAxis2 = d3Axis.axisRight(yScale2);
            } else {
                xAxis = d3Axis.axisBottom(xScale);

                yAxis = d3Axis.axisLeft(yScale)
                    .ticks(yTicks, numberFormat)
            }
        }

        /**
         * Builds containers for the chart, the axis and a wrapper for all of them
         * Also applies the Margin convention
         * @private
         */
        function buildContainerGroups() {
            let container = svg
                .append('g')
                  .classed('container-group', true)
                  .attr('transform', `translate(${margin.left + yAxisPaddingBetweenChart}, ${margin.top})`);

            container
                .append('g').classed('grid-lines-group', true);

            container
                .append('g').classed('chart-group', true);

            // labels on the bottom
            container
                .append('g').classed('x-axis-group axis', true);

            // this is the labels on the left, and the line
            container
                .append('g')
                .attr('transform', `translate(${-1 * (yAxisPaddingBetweenChart)}, 0)`)
                .classed('y-axis-group axis', true);

            console.log(yAxisPaddingBetweenChart);
            // labels on the right side
            container
                .append('g')
                .attr('transform', `translate(${10 * (yAxisPaddingBetweenChart)}, 0)`)
                .classed('y-axis-group axis-right', true);


            // the tooltip and also labels on the right
            container
                .append('g').classed('metadata-group', true);
        }

        /**
         * Builds the gradient element to be used later
         * @return {void}
         * @private
         */
        function buildGradient() {
            if (!chartGradientEl && chartGradientColors) {
                chartGradientEl = svg.select('.metadata-group')
                  .append('linearGradient')
                    .attr('id', chartGradientId)
                    .attr('x1', '0%')
                    .attr('y1', '0%')
                    .attr('x2', '100%')
                    .attr('y2', '100%')
                    .attr('gradientUnits', 'userSpaceOnUse')
                    .selectAll('stop')
                     .data([
                        {offset:'0%', color: chartGradientColors[0]},
                        {offset:'50%', color: chartGradientColors[1]}
                    ])
                    .enter()
                      .append('stop')
                        .attr('offset', ({offset}) => offset)
                        .attr('stop-color', ({color}) => color)
            }
        }

        /**
         * Creates the x and y scales of the graph
         * @private
         */
        function buildScales() {
            let percentageAxis = Math.min(percentageAxisToMaxRatio * d3Array.max(data, getValue))

            if (isHorizontal) {
                xScale = d3Scale.scaleLinear()
                    .domain([0, percentageAxis])
                    .rangeRound([0, chartWidth]);

                yScale = d3Scale.scaleBand()
                    .domain(data.map(getName))
                    .rangeRound([chartHeight, 0])
                    .padding(betweenTestsPadding);

                yScale2 = d3Scale.scaleBand()
                    .domain(data.map(getPctChange))
                    .rangeRound([chartHeight, 0])
                    .padding(betweenTestsPadding);
            } else {
                xScale = d3Scale.scaleBand()
                    .domain(data.map(getName))
                    .rangeRound([0, chartWidth])
                    .padding(betweenTestsPadding);

                yScale = d3Scale.scaleLinear()
                    .domain([0, percentageAxis])
                    .rangeRound([chartHeight, 0]);
            }

            if (shouldReverseColorList) {
                colorList = data.map(d => d)
                                .reverse()
                                .map(({name}, i) => ({
                                        name,
                                        color: colorSchema[i % colorSchema.length]}
                                    ));
            } else {
                colorList = data.map(d => d)
                                .map(({name}, i) => ({
                                        name,
                                        color: colorSchema[i % colorSchema.length]}
                                    ));
            }

            colorMap = (item) => colorList.filter(({name}) => name === item)[0].color;
        }

        /**
         * Builds the SVG element that will contain the chart
         * @param  {HTMLElement} container DOM element that will work as the container of the graph
         * @private
         */
        function buildSVG(container) {
            if (!svg) {
                svg = d3Selection.select(container)
                    .append('svg')
                      .classed('britechart test-chart', true);

                buildContainerGroups();
            }

            svg
                .attr('width', width)
                .attr('height', height);
        }

        /**
         * Cleaning data casting the values and names to the proper type while keeping
         * the rest of properties on the data
         * It also creates a set of zeroed data (for animation purposes)
         * @param  {TestChartData} originalData  Raw data as passed to the container
         * @return  {TestChartData}              Clean data
         * @private
         */
        function cleanData(originalData) {
            let data = originalData.reduce((acc, d) => {
                d.pctChange = +d[pctChangeLabel];
                d.value = +d[valueLabel];
                d.name = String(d[nameLabel]);

                return [...acc, d];
            }, []);

            let dataZeroed = data.map((d) => ({
                pctChange: 0,
                value: 0,
                name: String(d[nameLabel])
            }));

            return { data, dataZeroed };
        }

        /**
         * A utility function that checks if custom gradient
         * color map should be applied if specified by the user
         * @param {String} name - test's data point name
         * @return {void}
         * @private
         */
        function computeColor(name) {
            return chartGradientColors ? `url(#${chartGradientId})` : colorMap(name);
        }

        /**
         * Sorts data if orderingFunction is specified
         * @param  {TestChartData}     clean unordered data
         * @return  {TestChartData}    clean ordered data
         * @private
         */
        function sortData(unorderedData) {
            let {data, dataZeroed} = unorderedData;

            if (orderingFunction) {
                data.sort(orderingFunction);
                dataZeroed.sort(orderingFunction)
            }

            return { data, dataZeroed };
        }

        /**
         * Utility function that wraps a text into the given width
         * @param  {D3Selection} text         Text to write
         * @param  {Number} containerWidth
         * @private
         */
        function wrapText(text, containerWidth) {
            textHelper.wrapTextWithEllipses(text, containerWidth, 0, yAxisLineWrapLimit)
        }

        /**
         * Draws the x and y axis on the svg object within their
         * respective groups
         * @private
         */
        function drawAxis() {
            svg.select('.x-axis-group.axis')
                .attr('transform', `translate(0, ${chartHeight})`)
                .call(xAxis);

            svg.select('.y-axis-group.axis')
                .call(yAxis);

            if (isHorizontal) {
                svg.select( '.y-axis-group.axis-right' )
                    .attr('transform', `translate(${ 5 + chartWidth}, 0)`)
                    .call( yAxis2 );
            }

            svg.selectAll('.y-axis-group .tick text')
                .call(wrapText, margin.left - yAxisPaddingBetweenChart)
        }

        /**
         * Draws the tests along the x axis
         * @param  {D3Selection} tests Selection of tests
         * @return {void}
         */
        function drawHorizontalTests(tests) {
            // Enter + Update
            tests.enter()
              .append('rect')
                .classed('test', true)
                .attr('y', chartHeight)
                .attr('x', 0)
                .attr('height', yScale.bandwidth())
                .attr('width', ({value}) => xScale(value))
                .on('mouseover', function(d, index, testList) {
                    handleMouseOver(this, d, testList, chartWidth, chartHeight);
                })
                .on('mousemove', function(d) {
                    handleMouseMove(this, d, chartWidth, chartHeight);
                })
                .on('mouseout', function(d, index, testList) {
                    handleMouseOut(this, d, testList, chartWidth, chartHeight);
                })
                .on('click', function(d) {
                    handleClick(this, d, chartWidth, chartHeight);
                })
              .merge(tests)
                .attr('x', 0)
                .attr('y', ({name}) => yScale(name))
                .attr('height', yScale.bandwidth())
                .attr('width', ({value}) => xScale(value))
                .attr('fill', ({name}) => computeColor(name));
        }

        /**
         * Draws and animates the tests along the x axis
         * @param  {D3Selection} tests Selection of tests
         * @return {void}
         */
        function drawAnimatedHorizontalTests(tests) {
            // Enter + Update
            tests.enter()
              .append('rect')
                .classed('test', true)
                .attr('x', 0)
                .attr('y', chartHeight)
                .attr('height', yScale.bandwidth())
                .attr('width', ({value}) => xScale(value))
                .on('mouseover', function(d, index, testList) {
                    handleMouseOver(this, d, testList, chartWidth, chartHeight);
                })
                .on('mousemove', function(d) {
                    handleMouseMove(this, d, chartWidth, chartHeight);
                })
                .on('mouseout', function(d, index, testList) {
                    handleMouseOut(this, d, testList, chartWidth, chartHeight);
                })
                .on('click', function(d) {
                    handleClick(this, d, chartWidth, chartHeight);
                });

            tests
                .attr('x', 0)
                .attr('y', ({name}) => yScale(name))
                .attr('height', yScale.bandwidth())
                .attr('fill', ({name}) => computeColor(name))
                .transition()
                .duration(animationDuration)
                .delay(interTestDelay)
                .ease(ease)
                .attr('width', ({value}) => xScale(value));
        }

        /**
         * Draws and animates the tests along the y axis
         * @param  {D3Selection} tests Selection of tests
         * @return {void}
         */
        function drawAnimatedVerticalTests(tests) {
            // Enter + Update
            tests.enter()
              .append('rect')
                .classed('test', true)
                .attr('x', chartWidth)
                .attr('y', ({value}) => yScale(value))
                .attr('width', xScale.bandwidth())
                .attr('height', ({value}) => chartHeight - yScale(value))
                .on('mouseover', function(d, index, testList) {
                    handleMouseOver(this, d, testList, chartWidth, chartHeight);
                })
                .on('mousemove', function(d) {
                    handleMouseMove(this, d, chartWidth, chartHeight);
                })
                .on('mouseout', function(d, index, testList) {
                    handleMouseOut(this, d, testList, chartWidth, chartHeight);
                })
                .on('click', function(d) {
                    handleClick(this, d, chartWidth, chartHeight);
                })
              .merge(tests)
                .attr('x', ({name}) => xScale(name))
                .attr('width', xScale.bandwidth())
                .attr('fill', ({name}) => computeColor(name))
                .transition()
                .duration(animationDuration)
                .delay(interTestDelay)
                .ease(ease)
                .attr('y', ({value}) => yScale(value))
                .attr('height', ({value}) => chartHeight - yScale(value));
        }

        /**
         * Draws the tests along the y axis
         * @param  {D3Selection} tests Selection of tests
         * @return {void}
         */
        function drawVerticalTests(tests) {
            // Enter + Update
            tests.enter()
              .append('rect')
                .classed('test', true)
                .attr('x', chartWidth)
                .attr('y', ({value}) => yScale(value))
                .attr('width', xScale.bandwidth())
                .attr('height', ({value}) => chartHeight - yScale(value))
                .on('mouseover', function(d, index, testList) {
                    handleMouseOver(this, d, testList, chartWidth, chartHeight);
                })
                .on('mousemove', function(d) {
                    handleMouseMove(this, d, chartWidth, chartHeight);
                })
                .on('mouseout', function(d, index, testList) {
                    handleMouseOut(this, d, testList, chartWidth, chartHeight);
                })
                .on('click', function(d) {
                    handleClick(this, d, chartWidth, chartHeight);
                })
              .merge(tests)
                .attr('x', ({name}) => xScale(name))
                .attr('y', ({value}) => yScale(value))
                .attr('width', xScale.bandwidth())
                .attr('height', ({value}) => chartHeight - yScale(value))
                .attr('fill', ({name}) => computeColor(name));
        }

        /**
         * Draws labels at the end of each test
         * @private
         * @return {void}
         */
        function drawLabels() {
            let labelXPosition = isHorizontal ? _labelsHorizontalX : _labelsVerticalX;
            let labelYPosition = isHorizontal ? _labelsHorizontalY : _labelsVerticalY;
<<<<<<< HEAD
            let text = _labelsFormatValue;
=======
            let labelYPosition1 = isHorizontal ? _labelsHorizontalY : _labelsVerticalY1;

            let text = _labelsFormatValue

            console.log(text);
>>>>>>> cf31b7de

            if (labelEl) {
                svg.selectAll('.percentage-label-group').remove();
            }

            console.log(data);
            labelEl = svg.select('.metadata-group')
              .append('g')
                .classed('percentage-label-group', true)
                .selectAll('text')
                .data(data.reverse())
                .enter()
                .append('text');

            labelEl
                .classed('percentage-label', true)
                .attr('x', labelXPosition)
                .attr('y', labelYPosition)
                .text(text)
                .attr('font-size', labelsSize + 'px')
        }

        /**
         * Draws the test elements within the chart group
         * @private
         */
        function drawTests() {
            let tests;

            if (isAnimated) {
                tests = svg.select('.chart-group').selectAll('.test')
                    .data(dataZeroed);

                if (isHorizontal) {
                    drawHorizontalTests(tests);
                } else {
                    drawVerticalTests(tests);
                }

                tests = svg.select('.chart-group').selectAll('.test')
                    .data(data);

                if (isHorizontal) {
                    drawAnimatedHorizontalTests(tests);
                } else {
                    drawAnimatedVerticalTests(tests);
                }
            } else {
                tests = svg.select('.chart-group').selectAll('.test')
                    .data(data);

                if (isHorizontal) {
                    drawHorizontalTests(tests);
                } else {
                    drawVerticalTests(tests);
                }
            }

            // Exit
            tests.exit()
                .transition()
                .style('opacity', 0)
                .remove();
        }

        /**
         * Draws grid lines on the background of the chart
         * @return void
         */
        function drawGridLines() {
            svg.select('.grid-lines-group')
                .selectAll('line')
                .remove();

            if (isHorizontal) {
                drawHorizontalGridLines();
            } else {
                drawVerticalGridLines();
            }
        }

        /**
         * Draws the grid lines for an horizontal test chart
         * @return {void}
         */
        function drawHorizontalGridLines() {
            maskGridLines = svg.select('.grid-lines-group')
                .selectAll('line.vertical-grid-line')
                .data(xScale.ticks(4))
                .enter()
                  .append('line')
                    .attr('class', 'vertical-grid-line')
                    .attr('y1', (xAxisPadding.left))
                    .attr('y2', chartHeight)
                    .attr('x1', (d) => xScale(d))
                    .attr('x2', (d) => xScale(d))

            drawVerticalExtendedLine();
        }

        /**
         * Draws a vertical line to extend y-axis till the edges
         * @return {void}
         */
        function drawVerticalExtendedLine() {
            baseLine = svg.select('.grid-lines-group')
                .selectAll('line.extended-y-line')
                .data([0])
                .enter()
                  .append('line')
                    .attr('class', 'extended-y-line')
                    .attr('y1', (xAxisPadding.bottom))
                    .attr('y2', chartHeight)
                    .attr('x1', 0)
                    .attr('x2', 0);
        }

        /**
         * Draws the grid lines for a vertical test chart
         * @return {void}
         */
        function drawVerticalGridLines() {
            maskGridLines = svg.select('.grid-lines-group')
                .selectAll('line.horizontal-grid-line')
                .data(yScale.ticks(4))
                .enter()
                  .append('line')
                    .attr('class', 'horizontal-grid-line')
                    .attr('x1', (xAxisPadding.left))
                    .attr('x2', chartWidth)
                    .attr('y1', (d) => yScale(d))
                    .attr('y2', (d) => yScale(d))

            drawHorizontalExtendedLine();
        }

        /**
         * Draws a vertical line to extend x-axis till the edges
         * @return {void}
         */
        function drawHorizontalExtendedLine() {
            baseLine = svg.select('.grid-lines-group')
                .selectAll('line.extended-x-line')
                .data([0])
                .enter()
                  .append('line')
                    .attr('class', 'extended-x-line')
                    .attr('x1', (xAxisPadding.left))
                    .attr('x2', chartWidth)
                    .attr('y1', chartHeight)
                    .attr('y2', chartHeight);
        }

        /**
         * Custom OnMouseOver event handler
         * @return {void}
         * @private
         */
        function handleMouseOver(e, d, testList, chartWidth, chartHeight) {
            dispatcher.call('customMouseOver', e, d, d3Selection.mouse(e), [chartWidth, chartHeight]);
            highlightTestFunction = highlightTestFunction || function() {};

            if (hasSingleTestHighlight) {
                highlightTestFunction(d3Selection.select(e));
                return;
            }

            testList.forEach(testRect => {
                if (testRect === e) {
                    return;
                }
                highlightTestFunction(d3Selection.select(testRect));
            });
        }

        /**
         * Custom OnMouseMove event handler
         * @return {void}
         * @private
         */
        function handleMouseMove(e, d, chartWidth, chartHeight) {
            dispatcher.call('customMouseMove', e, d, d3Selection.mouse(e), [chartWidth, chartHeight]);
        }

        /**
         * Custom OnMouseOver event handler
         * @return {void}
         * @private
         */
        function handleMouseOut(e, d, testList, chartWidth, chartHeight) {
            dispatcher.call('customMouseOut', e, d, d3Selection.mouse(e), [chartWidth, chartHeight]);

            testList.forEach((testRect) => {
                d3Selection.select(testRect).attr('fill', ({name}) => colorMap(name));
            });
        }

        /**
         * Custom onClick event handler
         * @return {void}
         * @private
         */
        function handleClick(e, d, chartWidth, chartHeight) {
            dispatcher.call('customClick', e, d, d3Selection.mouse(e), [chartWidth, chartHeight]);
        }

        // API

        /**
         * Gets or Sets the gradient colors of a test in the chart
         * @param  {String[]} _x Desired color gradient for the line (array of two hexadecimal numbers)
         * @return {String[] | module} Current color gradient or Line Chart module to chain calls
         * @public
         */
        exports.chartGradient = function(_x) {
            if (!arguments.length) {
                return chartGradientColors;
            }
            chartGradientColors = _x;

            return this;
        }

        /**
         * Gets or Sets the padding of the chart (Default is 0.1)
         * @param  { Number | module } _x Padding value to get/set
         * @return {padding | module} Current padding or Chart module to chain calls
         * @public
         */
        exports.betweenTestsPadding = function(_x) {
            if (!arguments.length) {
                return betweenTestsPadding;
            }
            betweenTestsPadding = _x;

            return this;
        };

        /**
         * Gets or Sets the colorSchema of the chart
         * @param  {String[]} _x Desired colorSchema for the graph
         * @return { colorSchema | module} Current colorSchema or Chart module to chain calls
         * @public
         */
        exports.colorSchema = function(_x) {
            if (!arguments.length) {
                return colorSchema;
            }
            colorSchema = _x;

            return this;
        };

        /**
         * If true, adds labels at the end of the tests
         * @param  {Boolean} [_x=false]
         * @return {Boolean | module}    Current value of enableLabels or Chart module to chain calls
         * @public
         */
        exports.enableLabels = function(_x) {
            if (!arguments.length) {
                return enableLabels;
            }
            enableLabels = _x;

            return this;
        };

        /**
         * Chart exported to png and a download action is fired
         * @param {String} filename     File title for the resulting picture
         * @param {String} title        Title to add at the top of the exported picture
         * @public
         */
        exports.exportChart = function(filename, title) {
            exportChart.call(exports, svg, filename, title);
        };

        /**
         * Gets or Sets the hasPercentage status
         * @param  {boolean} _x     Should use percentage as value format
         * @return {boolean | module} Is percentage used or Chart module to chain calls
         * @public
         */
        exports.hasPercentage = function(_x) {
            if (!arguments.length) {
                return numberFormat === PERCENTAGE_FORMAT;
            }
            if (_x) {
                numberFormat = PERCENTAGE_FORMAT;
            } else {
                numberFormat = NUMBER_FORMAT;
            }

            return this;
        };

        /**
         * Gets or Sets the hasSingleTestHighlight status.
         * If the value is true (default), only the hovered test is considered to
         * be highlighted and will be darkened by default. If the value is false,
         * all the tests but the hovered test are considered to be highlighted
         * and will be darkened (by default). To customize the test highlight or
         * remove it completely, use highlightTestFunction instead.
         * @param  {boolean} _x        Should highlight the hovered test
         * @return {boolean | module} Is hasSingleTestHighlight used or Chart module to chain calls
         * @public
         */
        exports.hasSingleTestHighlight = function(_x) {
            if (!arguments.length) {
                return hasSingleTestHighlight;
            }
            hasSingleTestHighlight = _x;

            return this;
        }

        /**
         * Gets or Sets the height of the chart
         * @param  {number} _x Desired width for the graph
         * @return {height | module} Current height or Chart module to chain calls
         * @public
         */
        exports.height = function(_x) {
            if (!arguments.length) {
                return height;
            }
            height = _x;

            return this;
        };

        /**
         * Gets or Sets the highlightTestFunction function. The callback passed to
         * this function returns a test selection from the test chart. Use this function
         * if you want to apply a custom behavior to the highlighted test on hover.
         * When hasSingleTestHighlight is true the highlighted test will be the
         * one that was hovered by the user. When hasSingleTestHighlight is false
         * the highlighted tests are all the tests but the hovered one. The default
         * highlight effect on a test is darkening the highlighted test(s) color.
         * @param  {Function} _x        Desired operation operation on a hovered test passed through callback
         * @return {highlightTestFunction | module} Is highlightTestFunction used or Chart module to chain calls
         * @public
         * @example testChart.highlightTestFunction(test => test.attr('fill', 'blue'))
         * testChart.highlightTestFunction(null) // will disable the default highlight effect
         */
        exports.highlightTestFunction = function(_x) {
            if (!arguments.length) {
                return highlightTestFunction;
            }
            highlightTestFunction = _x;

            return this;
        }

        /**
         * Gets or Sets the isAnimated property of the chart, making it to animate when render.
         * By default this is 'false'
         *
         * @param  {Boolean} _x Desired animation flag
         * @return {isAnimated | module} Current isAnimated flag or Chart module
         * @public
         */
        exports.isAnimated = function(_x) {
            if (!arguments.length) {
                return isAnimated;
            }
            isAnimated = _x;

            return this;
        };

        /**
         * Gets or Sets the horizontal direction of the chart
         * @param  {number} _x Desired horizontal direction for the graph
         * @return { isHorizontal | module} If it is horizontal or Chart module to chain calls
         * @public
         */
        exports.isHorizontal = function(_x) {
            if (!arguments.length) {
                return isHorizontal;
            }
            isHorizontal = _x;

            return this;
        };

        /**
         * Offset between end of test and start of the percentage tests
         * @param  {number} [_x=7] margin offset from end of test
         * @return {number | module}    Current offset or Chart module to chain calls
         * @public
         */
        exports.labelsMargin = function(_x) {
            if (!arguments.length) {
                return labelsMargin;
            }
            labelsMargin = _x;

            return this;
        }

        /**
         * Gets or Sets the labels number format
         * @param  {string} [_x=",f"] desired label number format for the test chart
         * @return {string | module} Current labelsNumberFormat or Chart module to chain calls
         * @public
         */
        exports.labelsNumberFormat = function(_x) {

            console.log('labels');

            console.log(_x);

            console.log(arguments);

            if (!arguments.length) {
                return labelsNumberFormat;
            }
            labelsNumberFormat = _x;

            return this;
        }

        exports.labelsSuffix = function(_x) {

            if (!arguments.length) {
                return labelsSuffix;
            }
            labelsSuffix = _x;

            return this;
        }

        /**
         * Get or Sets the labels text size
         * @param  {number} [_x=12] label font size
         * @return {number | module}    Current text size or Chart module to chain calls
         * @public
         */
        exports.labelsSize = function(_x) {
            if (!arguments.length) {
                return labelsSize;
            }
            labelsSize = _x;

            return this;
        }

        /**
         * Gets or Sets the loading state of the chart
         * @param  {string} markup Desired markup to show when null data
         * @return {loadingState | module} Current loading state markup or Chart module to chain calls
         * @public
         */
        exports.loadingState = function(_markup) {
            if (!arguments.length) {
                return loadingState;
            }
            loadingState = _markup;

            return this;
        };

        /**
         * Gets or Sets the margin of the chart
         * @param  {object} _x Margin object to get/set
         * @return {margin | module} Current margin or Chart module to chain calls
         * @public
         */
        exports.margin = function(_x) {
            if (!arguments.length) {
                return margin;
            }
            margin = {
                ...margin,
                ..._x
            };

            return this;
        };

        /**
         * Gets or Sets the nameLabel of the chart
         * @param  {Number} _x Desired nameLabel for the graph
         * @return {nameLabel | module} Current nameLabel or Chart module to chain calls
         * @public
         */
        exports.nameLabel = function(_x) {
            if (!arguments.length) {
                return nameLabel;
            }
            nameLabel = _x;

            return this;
        };

        /**
         * Gets or Sets the number format of the test chart
         * @param  {string} _x Desired number format for the test chart
         * @return {numberFormat | module} Current numberFormat or Chart module to chain calls
         * @public
         */
        exports.numberFormat = function(_x) {
            if (!arguments.length) {
                return numberFormat;
            }
            numberFormat = _x;

            return this;
        }

        /**
         * Exposes an 'on' method that acts as a bridge with the event dispatcher
         * We are going to expose this events:
         * customMouseOver, customMouseMove, customMouseOut, and customClick
         *
         * @return {module} Test Chart
         * @public
         */
        exports.on = function() {
            let value = dispatcher.on.apply(dispatcher, arguments);

            return value === dispatcher ? exports : value;
        };

        /**
         * Configurable extension of the x axis
         * if your max point was 50% you might want to show x axis to 60%, pass 1.2
         * @param  {number} _x ratio to max data point to add to the x axis
         * @return {ratio | module} Current ratio or Chart module to chain calls
         * @public
         */
        exports.percentageAxisToMaxRatio = function(_x) {
            if (!arguments.length) {
                return percentageAxisToMaxRatio;
            }
            percentageAxisToMaxRatio = _x;

            return this;
        }

        /**
         * Gets or Sets whether the color list should be reversed or not
         * @param  {boolean} _x     Should reverse the color list
         * @return {boolean | module} Is color list being reversed or Chart module to chain calls
         * @public
         */
        exports.shouldReverseColorList = function(_x) {
            if (!arguments.length) {
                return shouldReverseColorList;
            }
            shouldReverseColorList = _x;

            return this;
        };


        /**
         * Changes the order of items given the custom function
         * @param  {Function} _x             A custom function that sets logic for ordering
         * @return {(Function | Module)}   A custom ordering function or Chart module to chain calls
         * @public
         */
        exports.orderingFunction = function(_x) {
            if (!arguments.length) {
                return orderingFunction;
            }
            orderingFunction = _x;

            return this;
        }

        /**
         * Gets or Sets the pctChangeLabel of the chart
         * @param  {Number} _x Desired pctChangeLabel for the graph
         * @return { valueLabel | module} Current pctChangeLabel or Chart module to chain calls
         * @public
         */
        exports.pctChangeLabel = function(_x) {
            if (!arguments.length) {
                return pctChangeLabel;
            }
            pctChangeLabel = _x;

            return this;
        };

        /**
         * Gets or Sets the valueLabel of the chart
         * @param  {Number} _x Desired valueLabel for the graph
         * @return { valueLabel | module} Current valueLabel or Chart module to chain calls
         * @public
         */
        exports.valueLabel = function(_x) {
            if (!arguments.length) {
                return valueLabel;
            }
            valueLabel = _x;

            return this;
        };

        /**
         * Gets or Sets the width of the chart
         * @param  {number} _x Desired width for the graph
         * @return {width | module} Current width or Chart module to chain calls
         * @public
         */
        exports.width = function(_x) {
            if (!arguments.length) {
                return width;
            }
            width = _x;

            return this;
        };

        /**
         * Gets or Sets the number of ticks of the x axis on the chart
         * (Default is 5)
         * @param  {Number} _x          Desired horizontal ticks
         * @return {Number | module}    Current xTicks or Chart module to chain calls
         * @public
         */
        exports.xTicks = function (_x) {
            if (!arguments.length) {
                return xTicks;
            }
            xTicks = _x;

            return this;
        };

        /**
         * Space between y axis and chart
         * (Default 10)
         * @param  {Number} _x          Space between y axis and chart
         * @return {Number| module}     Current value of yAxisPaddingBetweenChart or Chart module to chain calls
         * @public
         */
        exports.yAxisPaddingBetweenChart = function(_x) {
            if (!arguments.length) {
                return yAxisPaddingBetweenChart;
            }
            yAxisPaddingBetweenChart = _x;

            return this;
        };

        /**
         * Gets or Sets the number of vertical ticks on the chart
         * (Default is 6)
         * @param  {Number} _x          Desired number of vertical ticks for the graph
         * @return {Number | module}    Current yTicks or Chart module to chain calls
         * @public
         */
        exports.yTicks = function(_x) {
            if (!arguments.length) {
                return yTicks;
            }
            yTicks = _x;

            return this;
        };

        return exports;
    };

});<|MERGE_RESOLUTION|>--- conflicted
+++ resolved
@@ -575,15 +575,11 @@
         function drawLabels() {
             let labelXPosition = isHorizontal ? _labelsHorizontalX : _labelsVerticalX;
             let labelYPosition = isHorizontal ? _labelsHorizontalY : _labelsVerticalY;
-<<<<<<< HEAD
-            let text = _labelsFormatValue;
-=======
             let labelYPosition1 = isHorizontal ? _labelsHorizontalY : _labelsVerticalY1;
 
             let text = _labelsFormatValue
 
             console.log(text);
->>>>>>> cf31b7de
 
             if (labelEl) {
                 svg.selectAll('.percentage-label-group').remove();
