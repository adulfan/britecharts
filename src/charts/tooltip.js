define(function(require){
    'use strict';

    const d3Ease = require('d3-ease');
    const d3Format = require('d3-format');
    const d3Selection = require('d3-selection');
    const d3Transition = require('d3-transition');
    const d3TimeFormat = require('d3-time-format');

    const {axisTimeCombinations} = require('./helpers/constants');
    const {
        formatIntegerValue,
        formatDecimalValue,
        isInteger
    } = require('./helpers/number');

    const {getTextWidth} = require('./helpers/text');

    /**
     * Tooltip Component reusable API class that renders a
     * simple and configurable tooltip element for Britechart's
     * line chart or stacked area chart.
     *
     * @module Tooltip
     * @tutorial tooltip
     * @requires d3-array, d3-axis, d3-dispatch, d3-format, d3-scale, d3-selection, d3-transition
     *
     * @example
     * var lineChart = line(),
     *     tooltip = tooltip();
     *
     * tooltip
     *     .title('Tooltip title');
     *
     * lineChart
     *     .width(500)
     *     .on('customMouseOver', function() {
     *          tooltip.show();
     *     })
     *     .on('customMouseMove', function(dataPoint, topicColorMap, dataPointXPosition) {
     *          tooltip.update(dataPoint, topicColorMap, dataPointXPosition);
     *     })
     *     .on('customMouseOut', function() {
     *          tooltip.hide();
     *     });
     *
     * d3Selection.select('.css-selector')
     *     .datum(dataset)
     *     .call(lineChart);
     *
     * d3Selection.select('.metadata-group .hover-marker')
     *     .datum([])
     *     .call(tooltip);
     *
     */
    return function module() {

        let margin = {
                top: 2,
                right: 2,
                bottom: 2,
                left: 2
            },
            width = 250,
            height = 45,

            title = 'Tooltip title',
            shouldShowDateInTitle = true,
            valueFormat = null,

            // tooltip
            tooltip,
            tooltipOffset = {
                y: -55,
                x: 0
            },
            tooltipMaxTopicLength = 170,
            tooltipTextContainer,
            tooltipDivider,
            tooltipBody,
            tooltipTitle,
            tooltipWidth = 250,
            tooltipHeight = 48,
            tooltipBorderRadius = 3,
            ttTextX = 0,
            ttTextY = 37,
            textHeight,
            entryLineLimit = 3,
            initialTooltipTextXPosition = -25,
            tooltipTextLinePadding = 5,
            tooltipRightWidth,
            // Animations
            mouseChaseDuration = 100,
            ease = d3Ease.easeQuadInOut,

            circleYOffset = 8,

            colorMap,
            bodyFillColor = '#FFFFFF',
            borderStrokeColor = '#D2D6DF',
            titleFillColor = '#6D717A',
            textFillColor = '#282C35',
            tooltipTextColor = '#000000',

            dateLabel = 'date',
            valueLabel = 'value',
            nameLabel = 'name',
            topicLabel = 'topics',

            defaultAxisSettings = axisTimeCombinations.DAY_MONTH,
            dateFormat = null,
            dateCustomFormat = null,
            topicsOrder = [],

            // formats
            numberFormat = null,
            valueFormatter = null,
            monthDayYearFormat = d3TimeFormat.timeFormat('%b %d, %Y'),
            monthDayHourFormat = d3TimeFormat.timeFormat('%b %d, %I %p'),
            locale,

            chartWidth, chartHeight,
            data,
            svg;


        /**
         * This function creates the graph using the selection as container
         * @param {D3Selection} _selection A d3 selection that represents
         *                                  the container(s) where the chart(s) will be rendered
         * @param {Object} _data The data to attach and generate the chart
         */
        function exports(_selection) {
            _selection.each(function(_data){
                chartWidth = width - margin.left - margin.right;
                chartHeight = height - margin.top - margin.bottom;
                data = _data;

                buildSVG(this);
            });
        }

        /**
         * Builds containers for the tooltip
         * Also applies the Margin convention
         * @private
         */
        function buildContainerGroups() {
            var container = svg.append('g')
                .classed('tooltip-container-group select-disable', true)
                .attr('transform', `translate( ${margin.left}, ${margin.top})`);

            container.append('g').classed('tooltip-group', true);
        }

        /**
         * Builds the SVG element that will contain the chart
         * @param  {HTMLElement} container DOM element that will work as the container of the graph
         * @private
         */
        function buildSVG(container) {
            if (!svg) {
                svg = d3Selection.select(container)
                  .append('g')
                    .classed('britechart britechart-tooltip', true)
                    .style('display', 'none');

                buildContainerGroups();
                drawTooltip();
            }
            svg
                .transition()
                .attr('width', width)
                .attr('height', height);

            // Hidden by default
            exports.hide();
        }

        /**
         * Resets the tooltipBody content
         * @return void
         * @private
         */
        function cleanContent(){
            tooltipBody.selectAll('text').remove();
            tooltipBody.selectAll('circle').remove();
        }

        /**
         * Draws the different elements of the Tooltip box
         * @return void
         * @private
         */
        function drawTooltip(){
            tooltipTextContainer = svg.selectAll('.tooltip-group')
              .append('g')
                .classed('tooltip-text', true);

            tooltip = tooltipTextContainer
              .append('rect')
                .classed('tooltip-text-container', true)
                .attr('x', -tooltipWidth / 4 + 8)
                .attr('y', 0)
                .attr('width', tooltipWidth)
                .attr('height', tooltipHeight)
                .attr('rx', tooltipBorderRadius)
                .attr('ry', tooltipBorderRadius)
                .style('fill', bodyFillColor)
                .style('stroke', borderStrokeColor)
                .style('stroke-width', 1);

            tooltipTitle = tooltipTextContainer
              .append('text')
                .classed('tooltip-title', true)
                .attr('x', -tooltipWidth / 4 + 16)
                .attr('dy', '.35em')
                .attr('y', 16)
                .style('fill', titleFillColor);

            tooltipDivider = tooltipTextContainer
              .append('line')
                .classed('tooltip-divider', true)
                .attr('x1', -tooltipWidth / 4 + 16)
                .attr('x2', 265)
                .attr('y1', 31)
                .attr('y2', 31)
                .style('stroke', borderStrokeColor);

            tooltipBody = tooltipTextContainer
              .append('g')
                .classed('tooltip-body', true)
                .style('transform', 'translateY(8px)')
                .style('fill', textFillColor);
        }

        /**
         * Formats the value depending on its characteristics
         * @param  {Number} value Value to format
         * @return {Number}       Formatted value
         * @private
         */
        function getFormattedValue(value) {
            if (valueFormatter !== null) {
                return valueFormatter(value);
            }

            let chosenValueFormatter = formatDecimalValue;

            if (!value) {
                return 0;
            }
            if (numberFormat !== null) {
                chosenValueFormatter = d3Format.format(numberFormat);
            } else if (isInteger(value)) {
                chosenValueFormatter = formatIntegerValue;
            }

            return chosenValueFormatter(value);
        }

        /**
         * Calculates the desired position for the tooltip
         * @param  {Number} mouseX             Current horizontal mouse position
         * @param  {Number} mouseY             Current vertical mouse position
         * @return {Number[]}                  X and Y position
         * @private
         */
        function getTooltipPosition([mouseX, mouseY]) {
            let tooltipX, tooltipY;

            // show tooltip to the right
            if ((mouseX - tooltipWidth) < 0) {
                // Tooltip on the right
                tooltipX = tooltipWidth - 185;
            } else {
                // Tooltip on the left
                tooltipX = -205
            }

            if (mouseY) {
                tooltipY = tooltipOffset.y;
                // tooltipY = mouseY + tooltipOffset.y;
            } else {
                tooltipY = tooltipOffset.y;
            }

            return [tooltipX, tooltipY];
        }

        /**
         * Extracts the value from the data object
         * @param  {Object} data Data value containing the info
         * @return {String}      Value to show
         */
        function getValueText(data) {
            let value = data[valueLabel];
            let valueText;

            if (data.missingValue) {
                valueText = '-';
            } else {
                valueText = getFormattedValue(value).toString();
            }

            return valueText;
        }

        /**
         * Resets the height of the tooltip and the pointer for the text
         * position
         */
        function resetSizeAndPositionPointers() {
            tooltipHeight = 48;
            ttTextY = 37;
            ttTextX = 0;
        }

        /**
         * Draws the data entries inside the tooltip for a given topic
         * @param  {Object} topic Topic to extract data from
         * @return void
         * @private
         */
        function updateTopicContent(topic){
            let name = topic[nameLabel],
                tooltipRight,
                tooltipLeftText,
                tooltipRightText,
                elementText;

            tooltipLeftText = topic.topicName || name;
            tooltipRightText = getValueText(topic);

            elementText = tooltipBody
              .append('text')
                .classed('tooltip-left-text', true)
                .attr('dy', '1em')
                .attr('x', ttTextX)
                .attr('y', ttTextY)
                .style('fill', tooltipTextColor)
                .text(tooltipLeftText)
                .call(textWrap, tooltipMaxTopicLength, initialTooltipTextXPosition);

            tooltipRight = tooltipBody
              .append('text')
                .classed('tooltip-right-text', true)
                .attr('dy', '1em')
                .attr('x', ttTextX)
                .attr('y', ttTextY)
                .style('fill', tooltipTextColor)
                .text(tooltipRightText);

            // IE11 give us sometimes a height of 0 when hovering on top of the vertical marker
            // This hack fixes it for some cases, but it doesn't work in multiline (they won't wrap)
            // Let's remove this once we stop supporting IE11
            textHeight = elementText.node().getBBox().height ? elementText.node().getBBox().height : textHeight;

            tooltipHeight += textHeight + tooltipTextLinePadding;
            // update the width if it exists because IE renders the elements
            // too slow and cant figure out the width?
            tooltipRightWidth = tooltipRight.node().getBBox().width ? tooltipRight.node().getBBox().width : tooltipRightWidth;
            tooltipRight.attr( 'x', tooltipWidth - tooltipRightWidth - 10 - tooltipWidth / 4 );

            tooltipBody
                .append('circle')
                .classed('tooltip-circle', true)
                .attr('cx', 23 - tooltipWidth / 4)
                .attr('cy', (ttTextY + circleYOffset))
                .attr('r', 5)
                .style('fill', colorMap[name])
                .style('stroke-width', 1);

            ttTextY += textHeight + 7;
        }

        /**
         * Updates size and position of tooltip depending on the side of the chart we are in
         * TODO: This needs a refactor, following the mini-tooltip code.
         *
         * @param  {Object} dataPoint DataPoint of the tooltip
         * @param  {Number} xPosition DataPoint's x position in the chart
         * @param  {Number} xPosition DataPoint's y position in the chart
         * @return void
         * @private
         */
        function updatePositionAndSize(dataPoint, xPosition, yPosition){
            let [tooltipX, tooltipY] = getTooltipPosition([xPosition, yPosition])

            tooltip
                .attr('width', tooltipWidth)
                .attr('height', tooltipHeight + 10);

            tooltipTextContainer.transition()
                .duration(mouseChaseDuration)
                .ease(ease)
                .attr('transform', `translate(${tooltipX}, ${tooltipY})`);

            tooltipDivider
                .attr('x2', tooltipWidth - 60);
        }

        /**
         * Updates value of tooltipTitle with the data meaning and the date
         * @param  {Object} dataPoint Point of data to use as source
         * @return void
         * @private
         */
        function updateTitle(dataPoint) {
            let tTitle = title;
            let formattedDate = formatDate(new Date(dataPoint[dateLabel]));

            if (tTitle.length) {
                if (shouldShowDateInTitle) {
                    tTitle = `${tTitle} - ${formattedDate}`;
                }
            } else {
                tTitle = formattedDate;
            }

            tooltipTitle.text(tTitle);
        }

        /**
         * Figures out which date format to use when showing the date of the current data entry
         * @param {Date} date   Date object to format
         * @return {Function}   The proper date formatting function
         * @private
         */
        function formatDate(date) {
            let settings = dateFormat || defaultAxisSettings;
            let format = null;
            let localeOptions = {month:'short', day:'numeric'};

            if (settings === axisTimeCombinations.DAY_MONTH || settings === axisTimeCombinations.MONTH_YEAR) {
                format = monthDayYearFormat;
                localeOptions.year = 'numeric';
            } else if (settings === axisTimeCombinations.HOUR_DAY || settings === axisTimeCombinations.MINUTE_HOUR) {
                format = monthDayHourFormat;
                localeOptions.hour = 'numeric';
            } else if (settings === axisTimeCombinations.CUSTOM && typeof dateCustomFormat === 'string') {
                format = d3TimeFormat.timeFormat(dateCustomFormat);
            }

            if (locale && ((typeof Intl !== 'undefined') && (typeof Intl === 'object' && Intl.DateTimeFormat))) {
                let f = Intl.DateTimeFormat(locale, localeOptions);

                return f.format(date);
            }

            return format(date);
        }

        /**
         * Helper method to sort the passed topics array by the names passed int he order arary
         * @param  {Object[]} topics    Topics data, retrieved from datapoint passed by line chart
         * @param  {Object[]} order     Array of names in the order to sort topics by
         * @return {Object[]}           sorted topics object
         * @private
         */
        function _sortByTopicsOrder(topics, order=topicsOrder) {
            return order.map((orderName) => topics.filter(({name}) => name === orderName)[0]);
        }

        /**
         * Sorts topic by alphabetical order for arrays of objects with a name proeprty
         * @param  {Array} topics   List of topic objects
         * @return {Array}          List of topic name strings
         * @private
         */
        function _sortByAlpha(topics) {
            return topics
                .map(d => d)
                .sort((a, b) => {
                    if (a.name > b.name) return 1;
                    if (a.name === b.name) return 0;

                    return -1;
                });

            let otherIndex = topics.map(({ name }) => name).indexOf('Other');

            if (otherIndex >= 0) {
                let other = topics.splice(otherIndex, 1);

                topics = topics.concat(other);
            }
        }

        /**
         * Wraps a text given the text, width, x position and textFormatter function
         * @param  {D3Selection} text  Selection with the text to wrap inside
         * @param  {Number} width Desired max width for that line
         * @param  {Number} xpos  Initial x position of the text
         * REF: http://bl.ocks.org/mbostock/7555321
         * More discussions on https://github.com/mbostock/d3/issues/1642
         * @private
         *
         */
        function textWrap(text, width, xpos = 0) {
            text.each(function() {
                var words,
                    word,
                    line,
                    lineNumber,
                    lineHeight,
                    y,
                    dy,
                    tspan;

                text = d3Selection.select(this);

                words = text.text().split(/\s+/).reverse();
                line = [];
                lineNumber = 0;
                lineHeight = 1.2;
                y = text.attr('y');
                dy = parseFloat(text.attr('dy'));
                tspan = text
                    .text(null)
                    .append('tspan')
                    .attr('x', xpos)
                    .attr('y', y)
                    .attr('dy', dy + 'em');

                while ((word = words.pop())) {
                    line.push(word);
                    tspan.text(line.join(' '));

                    // fixes for IE wrap text issue
<<<<<<< HEAD
                    let temp;
                    temp = document.createElementNS("http://www.w3.org/2000/svg","text");
                    temp.appendChild(document.createTextNode(line.join(' ')));
                    temp.setAttribute('id', 'tempnode');
                    temp.setAttribute("x",38);
                    temp.setAttribute("y",18);
                    document.getElementsByTagName("svg")[0].appendChild(temp);
                    const textWidth = document.getElementsByTagName("svg")[0].lastChild.getBBox().width;
=======
                    const textWidth = getTextWidth(line.join(' '), 16, 'Karla, sans-serif');
>>>>>>> d4db5473

                    if (textWidth > width) {
                        line.pop();
                        tspan.text(line.join(' '));

                        if (lineNumber < entryLineLimit - 1) {
                            line = [word];
                            tspan = text.append('tspan')
                                .attr('x', xpos)
                                .attr('y', y)
                                .attr('dy', ++lineNumber * lineHeight + dy + 'em')
                                .text(word);
                        }
                    }

                    temp.parentNode.removeChild(temp);
                }
            });

        }

        /**
         * Draws the data entries inside the tooltip
         * @param  {Object} dataPoint   Data entry from to take the info
         * @return void
         * @private
         */
        function updateContent(dataPoint){
            var topics = dataPoint[topicLabel];

            // sort order by topicsOrder array if passed
            if (topicsOrder.length) {
                topics = _sortByTopicsOrder(topics);
            } else if (topics.length && topics[0].name) {
                topics = _sortByAlpha(topics);
            }

            cleanContent();
            updateTitle(dataPoint);
            resetSizeAndPositionPointers();
            topics.forEach(updateTopicContent);
        }

        /**
         * Updates tooltip title, content, size and position
         * sorts by alphatical name order if not forced order given
         *
         * @param  {lineChartPointByDate} dataPoint  Current datapoint to show info about
         * @param  {Number} xPosition           Position of the mouse on the X axis
         * @return void
         * @private
         */
        function updateTooltip(dataPoint, xPosition, yPosition) {
            updateContent(dataPoint);
            updatePositionAndSize(dataPoint, xPosition, yPosition);
        }


        // API

        /**
         * constants to be used to force the x axis to respect a certain granularity
         * current options: HOUR_DAY, DAY_MONTH, MONTH_YEAR
         * @example tooltip.dateFormat(tooltip.axisTimeCombinations.HOUR_DAY)
         */
        exports.axisTimeCombinations = axisTimeCombinations;

        /**
         * Exposes the ability to force the tooltip to use a certain date format
         * @param  {String} _x          Desired format
         * @return {String | module}  Current format or module to chain calls
         * @public
         */
        exports.dateFormat = function(_x) {
            if (!arguments.length) {
              return dateFormat || defaultAxisSettings;
            }
            dateFormat = _x;

            return this;
        };

        /**
         * Exposes the ability to use a custom date format
         * @param  {String} _x          Desired custom format
         * @return {String | module}  Current format or module to chain calls
         * @public
         * @example tooltip.dateFormat(tooltip.axisTimeCombinations.CUSTOM);
         * tooltip.dateCustomFormat('%H:%M %p')
         */
        exports.dateCustomFormat = function(_x) {
            if (!arguments.length) {
                return dateCustomFormat;
            }
            dateCustomFormat = _x;

            return this;
        };

        /**
         * Gets or Sets the dateLabel of the data
         * @param  {String} _x          Desired dateLabel
         * @return {String | module}   Current dateLabel or Chart module to chain calls
         * @public
         */
        exports.dateLabel = function(_x) {
            if (!arguments.length) {
                return dateLabel;
            }
            dateLabel = _x;

            return this;
        };

        /**
         * Hides the tooltip
         * @return {module} Tooltip module to chain calls
         * @public
         */
        exports.hide = function() {
            svg.style('display', 'none');

            return this;
        };

        /**
         * Pass locale for the tooltip to render the date in
         * @param  {String} _x          Must be a locale tag like 'en-US' or 'fr-FR'
         * @return {String | module}    Current locale or module to chain calls
         * @public
         */
        exports.locale = function(_x) {
            if (!arguments.length) {
              return locale;
            }
            locale = _x;

            return this;
        };

        /**
         * Gets or Sets the nameLabel of the data
         * @param  {String} _x           Desired nameLabel
         * @return {String | module}    Current nameLabel or Chart module to chain calls
         * @public
         */
        exports.nameLabel = function(_x) {
            if (!arguments.length) {
                return nameLabel;
            }
            nameLabel = _x;

            return this;
        };

        /**
         * Gets or Sets the number format for the value displayed on the tooltip
         * @param  {string} Desired number format
         * @return {string | module} Current numberFormat or Chart module to chain calls
         * @public
         */
        exports.numberFormat = function(_x) {
            if (!arguments.length) {
                return numberFormat;
            }
            numberFormat = _x;

            return this;
        }

        /**
         * Gets or Sets the formatter function for the value displayed on the tooltip.
         * Setting this property makes the tooltip ignore numberFormat.
         * @param  {Function} _x Desired formatter function
         * @return {Function | module} Current valueFormatter or Chart module to chain calls
         * @public
         * @example tooltipChart.valueFormatter(value => value.toString().length.toString())
         */
        exports.valueFormatter = function(_x) {
            if (!arguments.length) {
                return valueFormatter;
            }
            valueFormatter = _x;

            return this;
        }

        /**
         * Gets or Sets shouldShowDateInTitle
         * @param  {Boolean} _x          Desired value
         * @return {Boolean | module}    Current shouldShowDateInTitle or Chart module to chain calls
         * @public
         */
        exports.shouldShowDateInTitle = function(_x) {
            if (!arguments.length) {
                return shouldShowDateInTitle;
            }
            shouldShowDateInTitle = _x;

            return this;
        };

        /**
         * Shows the tooltip
         * @return {module} Tooltip module to chain calls
         * @public
         */
        exports.show = function() {
            svg.style('display', 'block');

            return this;
        };

        /**
         * Gets or Sets the title of the tooltip (to only show the date, set a blank title)
         * @param  {String} _x          Desired title
         * @return {String | module}   Current title or module to chain calls
         * @public
         */
        exports.title = function(_x) {
            if (!arguments.length) {
                return title;
            }
            title = _x;

            return this;
        };

        /**
         * Pass an override for the offset of your tooltip
         * @param  {Object} tooltipOffset  Object representing the X and Y offsets
         * @return {Object | module}       Current tooltipOffset
         * @public
         */
        exports.tooltipOffset = function(_x) {
            if (!arguments.length) {
                return tooltipOffset;
            }
            tooltipOffset = _x;

            return this;
        };

        /**
         * Pass an override for the ordering of your tooltip
         * @param  {String[]} _x           Array of the names of your tooltip items
         * @return {String[] | module}    Current overrideOrder or Chart module to chain calls
         * @public
         */
        exports.topicsOrder = function(_x) {
            if (!arguments.length) {
                return topicsOrder;
            }
            topicsOrder = _x;

            return this;
        };

        /**
         * Gets or Sets the topicLabel of the data
         * @param  {String} _x          Desired topicLabel
         * @return {String | module}   Current topicLabel or Chart module to chain calls
         * @public
         */
        exports.topicLabel = function(_x) {
            if (!arguments.length) {
                return topicLabel;
            }
            topicLabel = _x;

            return this;
        };

        /**
         * Updates the position and content of the tooltip
         * @param  {Object} dataPoint       Datapoint to represent
         * @param  {Object} colorMapping    Color scheme of the topics
         * @param  {Number} position        X-scale position in pixels
         * @return {Module}                 Tooltip module to chain calls
         * @public
         */
        exports.update = function(dataPoint, colorMapping, xPosition, yPosition = null) {
            colorMap = colorMapping;
            updateTooltip(dataPoint, xPosition, yPosition);

            return this;
        };

        /**
         * Gets or Sets the valueLabel of the data
         * @param  {String} _x          Desired valueLabel
         * @return {String | module}   Current valueLabel or Chart module to chain calls
         * @public
         */
        exports.valueLabel = function(_x) {
            if (!arguments.length) {
                return valueLabel;
            }
            valueLabel = _x;

            return this;
        };

        return exports;
    };
});<|MERGE_RESOLUTION|>--- conflicted
+++ resolved
@@ -528,18 +528,7 @@
                     tspan.text(line.join(' '));
 
                     // fixes for IE wrap text issue
-<<<<<<< HEAD
-                    let temp;
-                    temp = document.createElementNS("http://www.w3.org/2000/svg","text");
-                    temp.appendChild(document.createTextNode(line.join(' ')));
-                    temp.setAttribute('id', 'tempnode');
-                    temp.setAttribute("x",38);
-                    temp.setAttribute("y",18);
-                    document.getElementsByTagName("svg")[0].appendChild(temp);
-                    const textWidth = document.getElementsByTagName("svg")[0].lastChild.getBBox().width;
-=======
                     const textWidth = getTextWidth(line.join(' '), 16, 'Karla, sans-serif');
->>>>>>> d4db5473
 
                     if (textWidth > width) {
                         line.pop();
@@ -554,8 +543,6 @@
                                 .text(word);
                         }
                     }
-
-                    temp.parentNode.removeChild(temp);
                 }
             });
 
