--- conflicted
+++ resolved
@@ -117,7 +117,7 @@
             highlightCircleActiveStrokeWidth = 5,
             highlightCircleActiveStrokeOpacity = 0.6,
 
-            areaOpacity = 0.4,
+            areaOpacity = 0.24,
             categoryColorMap,
             order,
             topicsOrder,
@@ -137,11 +137,7 @@
             areaOutline,
 
             // Area Animation
-<<<<<<< HEAD
-            maxAreaNumber = 12,
-=======
             maxAreaNumber = 10,
->>>>>>> a0a955d6
             areaAnimationDelayStep = 20,
             areaAnimationDelays = d3Array.range(areaAnimationDelayStep, maxAreaNumber * areaAnimationDelayStep, areaAnimationDelayStep),
 
