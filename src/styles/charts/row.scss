@import "../helpers/_variables.scss";

$row-color: desaturate($bc-green, 20%);
$row-color-hover: $bc-e-green-600;
$row-stroke-width: 0;

.row-chart {
    // Rows
    .row {
        shape-rendering: crispEdges;
    }
    g.row-wrapper {
        cursor: pointer;
        &:hover {
            .bg-hover {
                fill-opacity: 1;
            }
        }
    }
    .y-axis-group {
        .tick {
            text {
<<<<<<< HEAD
                font-size: 18px;
=======
                font-size: 14px;
                &.print-mode {
                    font-size: 18px;
                }
>>>>>>> 156d6926
            }
        }
    }
    // Axes
    .axis {
        path.domain {
            display: none;
        }
    }
    .tick {
        line {
            display: none;
        }
    }
    .adjust-upwards {
        transform: translate(0, -10px);
    }

    .percentage-label {
        fill: $grey-600;
    }
}<|MERGE_RESOLUTION|>--- conflicted
+++ resolved
@@ -20,14 +20,10 @@
     .y-axis-group {
         .tick {
             text {
-<<<<<<< HEAD
-                font-size: 18px;
-=======
                 font-size: 14px;
                 &.print-mode {
                     font-size: 18px;
                 }
->>>>>>> 156d6926
             }
         }
     }
