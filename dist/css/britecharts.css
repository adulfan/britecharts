@font-face {
  font-family: 'Karla', sans-serif;
  src: url("https://fonts.googleapis.com/css?family=Karla") format("opentype");
  font-weight: 300; }

.britechart {
  font-family: 'Karla', sans-serif;
  -webkit-font-smoothing: antialiased; }

.select-disable {
  -webkit-touch-callout: none;
  /* iOS Safari */
  -webkit-user-select: none;
  /* Safari */
  -khtml-user-select: none;
  /* Konqueror HTML */
  -moz-user-select: none;
  /* Firefox */
  -ms-user-select: none;
  /* Internet Explorer/Edge */
  user-select: none;
  /* Non-prefixed version, currently supported by Chrome and Opera */ }

.line-load-state .chart-filter,
.stacked-area-load-state .chart-filter,
.donut-load-state .chart-filter,
.bar-load-state .chart-filter {
  will-change: transform;
  animation: swipe 1.5s linear infinite forwards; }

@keyframes swipe {
  from {
    transform: translateX(-100%); }
  to {
    transform: translateX(100%); } }

.vertical-grid-line,
.horizontal-grid-line {
  fill: none;
  shape-rendering: crispEdges;
  stroke: #EFF2F5;
  stroke-width: 1;
  stroke-dasharray: 4, 4; }

.extended-y-line,
.extended-x-line {
  fill: none;
  shape-rendering: crispEdges;
  stroke: #D2D6DF;
  stroke-width: 1; }

.tick line {
  fill: none;
  stroke: #ADB0B6;
  stroke-width: 1;
  shape-rendering: crispEdges; }

.tick text {
  font-size: 1rem;
  fill: #666A73;
  padding: 12px; }

.y-axis-label,
.x-axis-label {
  font-size: 1rem;
  fill: #ADB0B6; }

.vertical-marker-container .vertical-marker {
  stroke: #D2D6DF;
  stroke-width: 1;
  fill: none; }

.vertical-marker-container .data-point-highlighter {
  fill: #ffffff;
  stroke-width: 2; }

.tooltip-background {
  fill: rgba(255, 255, 255, 0.97);
  stroke: #D2D6DF;
  stroke-width: 1;
  border-radius: 2px; }

.britechart-legend .legend-entry.is-faded .legend-entry-name,
.britechart-legend .legend-entry.is-faded .legend-entry-value,
.britechart-legend .legend-entry.is-faded .legend-circle {
  opacity: 0.97;
  transition: opacity .2s ease-out;
  -moz-transition: opacity .2s ease-out;
  -webkit-transition: opacity .2s ease-out; }

.britechart-legend .legend-entry.is-faded .legend-entry-name,
.britechart-legend .legend-entry.is-faded .legend-entry-value,
.britechart-legend .legend-entry.is-faded .legend-circle {
  opacity: 0.2; }

.bar-chart .bar {
  shape-rendering: crispEdges; }

.bar-chart .y-axis-group .tick text {
  font-size: 14px; }

.bar-chart .axis path {
  display: none; }

.bar-chart .tick line {
  display: none; }

.bar-chart .adjust-upwards {
  transform: translate(0, -10px); }

.bar-chart .percentage-label {
  fill: #666A73; }

.line-chart .data-point-mark {
  fill: #ffffff; }

.line-chart .topic .line {
  fill: none;
  stroke-width: 2;
  stroke-linecap: round;
  stroke-linejoin: round; }

.line-chart .x.axis path,
.line-chart .y.axis path {
  display: none; }

.line-chart .month-axis path {
  display: none; }

.line-chart .masking-rectangle {
  fill: #ffffff; }

.row-chart .row {
  shape-rendering: crispEdges; }

.row-chart g.row-wrapper {
  cursor: pointer; }
  .row-chart g.row-wrapper:hover .bg-hover {
    fill-opacity: 1; }

.row-chart .y-axis-group .tick text {
<<<<<<< HEAD
  font-size: 18px; }
=======
  font-size: 14px; }
  .row-chart .y-axis-group .tick text.print-mode {
    font-size: 18px; }
>>>>>>> 156d6926

.row-chart .axis path.domain {
  display: none; }

.row-chart .tick line {
  display: none; }

.row-chart .adjust-upwards {
  transform: translate(0, -10px); }

.row-chart .percentage-label {
  fill: #666A73; }

.scatter-plot .y-axis-group .tick line {
  display: none; }

.scatter-plot .y-axis-group .axis path {
  display: none; }

.scatter-plot .x.axis path {
  display: none; }

.scatter-plot .data-point-highlighter {
  stroke-width: 1.2; }

.sparkline {
  stroke: #ADB0B6;
  stroke-width: 1;
  fill: none;
  stroke-linecap: round;
  stroke-linejoin: round; }
  .sparkline .line {
    stroke-width: 2; }
  .sparkline .sparkline-circle {
    fill: #ff584c;
    stroke-width: 0;
    display: none; }
  .sparkline .sparkline-area {
    stroke: none; }

.stacked-area .dot {
  display: none; }

.stacked-area .y-axis-group path {
  display: none; }

.stacked-area .x-axis-group path {
  display: none; }

.stacked-area .area-outline {
  shape-rendering: geometricPrecision;
  fill: none;
  stroke-width: 1.2; }

.stacked-area .data-point-highlighter {
  stroke-width: 1.2; }

.stacked-area .empty-data-line {
  stroke-width: 2px;
  stroke-linecap: round; }

.stacked-bar .x-axis-group path,
.stacked-bar .y-axis-group path {
  display: none; }

.stacked-bar .y-axis-group .tick text {
  font-size: 14px; }

.stacked-bar .tick line,
.stacked-bar .tick line {
  display: none; }

.grouped-bar .x-axis-group path,
.grouped-bar .y-axis-group path {
  display: none; }

.grouped-bar .y-axis-group .tick text {
  font-size: 14px; }

.grouped-bar .tick line,
.grouped-bar .tick line {
  display: none; }

.step-chart .step {
  fill: #8FDAD8;
  stroke-width: 0;
  shape-rendering: crispEdges; }
  .step-chart .step:hover {
    fill: #39C2C9; }

.step-chart .axis path {
  display: none; }

.step-chart .tick line {
  display: none; }

.brush-chart .brush-area {
  fill: #EFF2F5; }

.brush-chart rect.brush-rect.selection {
  fill-opacity: 0.08;
  stroke-linejoin: round; }

.brush-chart rect.brush-rect.handle {
  fill: #00d8d2;
  width: 0.2rem; }

.brush-chart .axis path {
  display: none; }

.bullet-chart .marker-line {
  shape-rendering: crispEdges; }

.bullet-chart .axis-group path {
  display: none; }

.bullet-chart .bullet-title {
  font-size: 16px; }

.js-horizontal-test-chart-container .test-chart .y-axis-group path,
.js-horizontal-test-chart-container .test-chart .x-axis-group path {
  display: none; }

.js-horizontal-test-chart-container .test-chart .tick line {
  display: none;
  stroke: none; }

.js-horizontal-test-chart-container .test-chart .tick text {
  font-weight: 600; }

.js-horizontal-test-chart-container .test-chart .vertical-grid-line,
.js-horizontal-test-chart-container .test-chart .horizontal-grid-line {
  display: none; }<|MERGE_RESOLUTION|>--- conflicted
+++ resolved
@@ -139,13 +139,9 @@
     fill-opacity: 1; }
 
 .row-chart .y-axis-group .tick text {
-<<<<<<< HEAD
-  font-size: 18px; }
-=======
   font-size: 14px; }
   .row-chart .y-axis-group .tick text.print-mode {
     font-size: 18px; }
->>>>>>> 156d6926
 
 .row-chart .axis path.domain {
   display: none; }
